--- conflicted
+++ resolved
@@ -1,19 +1,15 @@
 using System;
 using System.Collections.Generic;
+using System.Collections.Immutable;
 using System.Linq;
 using System.Threading;
 using System.Threading.Tasks;
 using Microsoft.Extensions.DependencyInjection;
 using HotChocolate.Execution.Configuration;
+using HotChocolate.Properties;
+using HotChocolate.Resolvers;
+using HotChocolate.Subscriptions;
 using HotChocolate.Language;
-using HotChocolate.Properties;
-using HotChocolate.Subscriptions;
-<<<<<<< HEAD
-=======
-using HotChocolate.Language;
-using System.Collections.Immutable;
-using HotChocolate.Resolvers;
->>>>>>> 82105ee9
 
 namespace HotChocolate.Execution
 {
@@ -46,19 +42,11 @@
         {
             object rootValue = executionContext.Operation.RootValue;
 
-<<<<<<< HEAD
-            IEventStream eventStream = await SubscribeAsync(
-                executionContext.Services,
-                eventDescription,
-                executionContext.RequestAborted)
-                .ConfigureAwait(false);
-=======
             FieldSelection fieldSelection = executionContext.CollectFields(
                 executionContext.Schema.SubscriptionType,
                 executionContext.Operation.Definition.SelectionSet,
                 null)
                 .Single();
->>>>>>> 82105ee9
 
             ImmutableStack<object> source = ImmutableStack.Create(rootValue);
 
@@ -149,29 +137,7 @@
             }
         }
 
-<<<<<<< HEAD
-        private static ValueTask<IEventStream> SubscribeAsync(
-            IServiceProvider services,
-            IEventDescription @event,
-            CancellationToken cancellationToken)
-        {
-            var eventRegistry = services.GetService<IEventRegistry>();
-
-            if (eventRegistry is null)
-            {
-                throw new QueryException(
-                    ErrorBuilder.New()
-                        .SetMessage(CoreResources.SubscriptionExecutionStrategy_NoEventRegistry)
-                        .Build());
-            }
-
-            return eventRegistry.SubscribeAsync(@event, cancellationToken);
-        }
-
-        private async Task<IReadOnlyQueryResult> ExecuteSubscriptionQueryAsync(
-=======
         private async ValueTask<IReadOnlyQueryResult> ExecuteSubscriptionQueryAsync(
->>>>>>> 82105ee9
             IExecutionContext executionContext,
             CancellationToken cancellationToken)
         {
