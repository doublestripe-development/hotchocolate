﻿<Project Sdk="Microsoft.NET.Sdk" ToolsVersion="Current">

  <PropertyGroup>
    <ChilliCurrentDirectory>$(MSBuildThisFileDirectory.TrimEnd('\').TrimEnd('/'))</ChilliCurrentDirectory>
    <ChilliImport>$([System.IO.Path]::Combine($(ChilliCurrentDirectory), '..', '..', '..', 'tools'))</ChilliImport>
    <ChilliFramework>$([System.IO.Path]::Combine($(ChilliImport), 'CoreFramework.props'))</ChilliFramework>
    <ChilliBuild>$([System.IO.Path]::Combine($(ChilliImport), 'BuildSettings.props'))</ChilliBuild>
  </PropertyGroup>

  <Import Project="$(ChilliFramework)" />
  <Import Project="$(ChilliBuild)" />

  <PropertyGroup>
    <TargetFramework Condition="'$(TargetFrameworks)'==''">netcoreapp3.0</TargetFramework>
    <PackageId>HotChocolate.Subscriptions.InMemory</PackageId>
    <AssemblyName>HotChocolate.Subscriptions.InMemory</AssemblyName>
    <RootNamespace>HotChocolate.Subscriptions</RootNamespace>
    <Description>Contains an in-memory implementation for a Hot Chocolate GraphQL subscription provider.</Description>
  </PropertyGroup>

  <ItemGroup>
    <ProjectReference Include="..\Subscriptions\Subscriptions.csproj" />
  </ItemGroup>

  <ItemGroup>
<<<<<<< HEAD
    <PackageReference Include="Microsoft.Extensions.DependencyInjection.Abstractions" Version="2.1.1" />
=======
    <PackageReference Include="Microsoft.Extensions.DependencyInjection.Abstractions" Version="2.1.0" />
>>>>>>> 82105ee9
    <PackageReference Include="System.Threading.Channels" Version="4.6.0" />
  </ItemGroup>

</Project><|MERGE_RESOLUTION|>--- conflicted
+++ resolved
@@ -23,11 +23,7 @@
   </ItemGroup>
 
   <ItemGroup>
-<<<<<<< HEAD
-    <PackageReference Include="Microsoft.Extensions.DependencyInjection.Abstractions" Version="2.1.1" />
-=======
     <PackageReference Include="Microsoft.Extensions.DependencyInjection.Abstractions" Version="2.1.0" />
->>>>>>> 82105ee9
     <PackageReference Include="System.Threading.Channels" Version="4.6.0" />
   </ItemGroup>
 
