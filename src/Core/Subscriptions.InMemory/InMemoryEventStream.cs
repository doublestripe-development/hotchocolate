﻿using System;
using System.Collections.Generic;
using System.Threading;
using System.Threading.Channels;
using System.Threading.Tasks;

namespace HotChocolate.Subscriptions
{
    public class InMemoryEventStream
        : IEventStream
    {
        private readonly Channel<IEventMessage> _channel;
<<<<<<< HEAD

        public InMemoryEventStream()
        {
            _channel = Channel.CreateUnbounded<IEventMessage>();
        }
=======
        private InMemoryEventStreamEnumerator _enumerator;
        private bool _isCompleted;
>>>>>>> 82105ee9

        public InMemoryEventStream()
        {
            _channel = Channel.CreateUnbounded<IEventMessage>();
        }

<<<<<<< HEAD
        public bool IsCompleted => _channel.Reader.Completion.IsCompleted;

        public ValueTask TriggerAsync(
            IEventMessage message,
            CancellationToken cancellationToken = default)
        {
            if (message is null)
=======
        public event EventHandler Completed;

        public IAsyncEnumerator<IEventMessage> GetAsyncEnumerator(
            CancellationToken cancellationToken = default)
        {
            if (_isCompleted || (_enumerator is { IsCompleted: true }))
>>>>>>> 82105ee9
            {
                throw new InvalidOperationException(
                    "The stream has been completed and cannot be replayed.");
            }
<<<<<<< HEAD
            return _channel.Writer.WriteAsync(message, cancellationToken);
        }

        public ValueTask<IEventMessage> ReadAsync(
            CancellationToken cancellationToken = default)
        {
            return _channel.Reader.ReadAsync(cancellationToken);
        }

        public ValueTask CompleteAsync(CancellationToken cancellationToken = default)
        {
            _channel.Writer.Complete();
            Completed?.Invoke(this, EventArgs.Empty);
            return default;
        }
=======

            if (_enumerator is null)
            {
                _enumerator = new InMemoryEventStreamEnumerator(
                    _channel,
                    () => Completed?.Invoke(this, EventArgs.Empty),
                    cancellationToken);
            }

            return _enumerator;
        }

        public ValueTask TriggerAsync(
            IEventMessage message,
            CancellationToken cancellationToken = default)
        {
            if (message is null)
            {
                throw new ArgumentNullException(nameof(message));
            }

            return TriggerInternalAsync(message, cancellationToken);
        }

        private async ValueTask TriggerInternalAsync(
            IEventMessage message,
            CancellationToken cancellationToken = default)
        {
            if (await _channel.Writer.WaitToWriteAsync(cancellationToken).ConfigureAwait(false))
            {
                await _channel.Writer.WriteAsync(message, cancellationToken);
            }
        }

        public ValueTask CompleteAsync(CancellationToken cancellationToken = default)
        {
            if (!_isCompleted)
            {
                _channel.Writer.Complete();
                Completed?.Invoke(this, EventArgs.Empty);
                _isCompleted = true;
            }
            return default;
        }

        private class InMemoryEventStreamEnumerator
            : IAsyncEnumerator<IEventMessage>
        {
            private readonly Channel<IEventMessage> _channel;
            private readonly Action _completed;
            private readonly CancellationToken _cancellationToken;
            private bool _isCompleted;

            public InMemoryEventStreamEnumerator(
                Channel<IEventMessage> channel,
                Action completed,
                CancellationToken cancellationToken)
            {
                _channel = channel;
                _completed = completed;
                _cancellationToken = cancellationToken;
            }
>>>>>>> 82105ee9

            public IEventMessage Current { get; private set; }

            internal bool IsCompleted => _isCompleted;

            public async ValueTask<bool> MoveNextAsync()
            {
                if (_isCompleted || _channel.Reader.Completion.IsCompleted)
                {
<<<<<<< HEAD
                    if (!_channel.Reader.Completion.IsCompleted)
                    {
                        _channel.Writer.Complete();
                    }
                    Completed?.Invoke(this, EventArgs.Empty);
=======
                    return false;
>>>>>>> 82105ee9
                }

                try
                {
                    if (await _channel.Reader.WaitToReadAsync(_cancellationToken)
                        .ConfigureAwait(false))
                    {
                        Current = await _channel.Reader.ReadAsync(_cancellationToken)
                            .ConfigureAwait(false);
                        return true;
                    }

                    Current = null;
                    return false;
                }
                catch
                {
                    Current = null;
                    return false;
                }
            }

            public ValueTask DisposeAsync()
            {
                if (!_isCompleted)
                {
                    if (!_channel.Reader.Completion.IsCompleted)
                    {
                        _channel.Writer.Complete();
                    }
                    _completed();
                    _isCompleted = true;
                }
                return default;
            }
        }
    }
}<|MERGE_RESOLUTION|>--- conflicted
+++ resolved
@@ -10,59 +10,24 @@
         : IEventStream
     {
         private readonly Channel<IEventMessage> _channel;
-<<<<<<< HEAD
-
-        public InMemoryEventStream()
-        {
-            _channel = Channel.CreateUnbounded<IEventMessage>();
-        }
-=======
         private InMemoryEventStreamEnumerator _enumerator;
         private bool _isCompleted;
->>>>>>> 82105ee9
 
         public InMemoryEventStream()
         {
             _channel = Channel.CreateUnbounded<IEventMessage>();
         }
 
-<<<<<<< HEAD
-        public bool IsCompleted => _channel.Reader.Completion.IsCompleted;
-
-        public ValueTask TriggerAsync(
-            IEventMessage message,
-            CancellationToken cancellationToken = default)
-        {
-            if (message is null)
-=======
         public event EventHandler Completed;
 
         public IAsyncEnumerator<IEventMessage> GetAsyncEnumerator(
             CancellationToken cancellationToken = default)
         {
             if (_isCompleted || (_enumerator is { IsCompleted: true }))
->>>>>>> 82105ee9
             {
                 throw new InvalidOperationException(
                     "The stream has been completed and cannot be replayed.");
             }
-<<<<<<< HEAD
-            return _channel.Writer.WriteAsync(message, cancellationToken);
-        }
-
-        public ValueTask<IEventMessage> ReadAsync(
-            CancellationToken cancellationToken = default)
-        {
-            return _channel.Reader.ReadAsync(cancellationToken);
-        }
-
-        public ValueTask CompleteAsync(CancellationToken cancellationToken = default)
-        {
-            _channel.Writer.Complete();
-            Completed?.Invoke(this, EventArgs.Empty);
-            return default;
-        }
-=======
 
             if (_enumerator is null)
             {
@@ -125,7 +90,6 @@
                 _completed = completed;
                 _cancellationToken = cancellationToken;
             }
->>>>>>> 82105ee9
 
             public IEventMessage Current { get; private set; }
 
@@ -135,15 +99,7 @@
             {
                 if (_isCompleted || _channel.Reader.Completion.IsCompleted)
                 {
-<<<<<<< HEAD
-                    if (!_channel.Reader.Completion.IsCompleted)
-                    {
-                        _channel.Writer.Complete();
-                    }
-                    Completed?.Invoke(this, EventArgs.Empty);
-=======
                     return false;
->>>>>>> 82105ee9
                 }
 
                 try
