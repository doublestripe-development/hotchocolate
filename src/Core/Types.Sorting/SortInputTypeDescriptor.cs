using System;
using System.Collections.Generic;
using System.Linq;
using System.Linq.Expressions;
using System.Reflection;
using HotChocolate.Language;
using HotChocolate.Types.Descriptors;
using HotChocolate.Types.Descriptors.Definitions;
using HotChocolate.Types.Sorting.Extensions;
using HotChocolate.Utilities;

namespace HotChocolate.Types.Sorting
{
    public class SortInputTypeDescriptor<T>
        : DescriptorBase<SortInputTypeDefinition>
        , ISortInputTypeDescriptor<T>
    {
        protected SortInputTypeDescriptor(
            IDescriptorContext context,
            Type entityType)
            : base(context)
        {
<<<<<<< HEAD
            ISortingNamingConvention convention = context.GetSortingNamingConvention();
=======
>>>>>>> d180ff9a
            Definition.EntityType = entityType
                ?? throw new ArgumentNullException(nameof(entityType));
            Definition.ClrType = typeof(object);
            Definition.Name = convention.GetSortingTypeName(context, entityType);
            Definition.Description = context.Naming.GetTypeDescription(
                entityType, TypeKind.Object);
        }

        internal protected sealed override SortInputTypeDefinition Definition { get; } =
            new SortInputTypeDefinition();

        protected ICollection<SortOperationDescriptorBase> Fields { get; } =
            new List<SortOperationDescriptorBase>();


        public ISortInputTypeDescriptor<T> Name(NameString value)
        {
            Definition.Name = value.EnsureNotEmpty(nameof(value));
            return this;
        }

        public ISortInputTypeDescriptor<T> Description(
            string value)
        {
            Definition.Description = value;
            return this;
        }

        public ISortInputTypeDescriptor<T> Directive<TDirective>(
            TDirective directiveInstance)
            where TDirective : class
        {
            Definition.AddDirective(directiveInstance);
            return this;
        }

        public ISortInputTypeDescriptor<T> Directive<TDirective>()
            where TDirective : class, new()
        {
            Definition.AddDirective(new TDirective());
            return this;
        }

        public ISortInputTypeDescriptor<T> Directive(
            NameString name,
            params ArgumentNode[] arguments)
        {
            Definition.AddDirective(name, arguments);
            return this;
        }


        public ISortInputTypeDescriptor<T> BindFields(
            BindingBehavior behavior)
        {
            Definition.Fields.BindingBehavior = behavior;
            return this;
        }

        public ISortInputTypeDescriptor<T> BindFieldsImplicitly() =>
            BindFields(BindingBehavior.Implicit);

        public ISortInputTypeDescriptor<T> BindFieldsExplicitly() =>
            BindFields(BindingBehavior.Explicit);

        public ISortOperationDescriptor Sortable(
            Expression<Func<T, IComparable>> property)
        {
            if (property.ExtractMember() is PropertyInfo p)
            {
                return Fields.GetOrAddDescriptor(p,
                   () => SortOperationDescriptor.CreateOperation(p, Context));
            }

            // TODO : resources
            throw new ArgumentException(
                "Only properties are allowed for input types.",
                nameof(property));
        }

        public ISortObjectOperationDescriptor<TObject> SortableObject<TObject>(
            Expression<Func<T, TObject>> property)
            where TObject : class
        {
            if (property.ExtractMember() is PropertyInfo p)
            {
                return Fields.GetOrAddDescriptor(p,
                    () => SortObjectOperationDescriptor<TObject>.CreateOperation(p, Context));
            }

            // TODO : resources
            throw new ArgumentException(
                "Only properties are allowed for input types.",
                nameof(property));
        }

        public ISortInputTypeDescriptor<T> Ignore(Expression<Func<T, object>> property)
        {
            if (property.ExtractMember() is PropertyInfo p)
            {
                Fields.GetOrAddDescriptor(p,
                    () => IgnoredSortingFieldDescriptor.CreateOperation(p, Context));
                return this;
            }

            // TODO : resources
            throw new ArgumentException(
                "Only properties are allowed for input types.",
                nameof(property));
        }

        protected override void OnCreateDefinition(
            SortInputTypeDefinition definition)
        {
            if (Definition.EntityType is { })
            {
                Context.Inspector.ApplyAttributes(Context, this, Definition.EntityType);
            }

            var fields = new Dictionary<NameString, SortOperationDefintion>();
            var handledProperties = new HashSet<PropertyInfo>();

            List<SortOperationDefintion> explicitFields =
                Fields.Select(x => x.CreateDefinition()).ToList();

            FieldDescriptorUtilities.AddExplicitFields(
                explicitFields.Where(t => !t.Ignore),
                    f => f.Operation.Property,
                    fields,
                    handledProperties);

            foreach (SortOperationDefintion field in explicitFields.Where(t => t.Ignore))
            {
                handledProperties.Add(field.Operation.Property);
            }

            OnCompleteFields(fields, handledProperties);

            Definition.Fields.AddRange(fields.Values);
        }

        protected virtual void OnCompleteFields(
            IDictionary<NameString, SortOperationDefintion> fields,
            ISet<PropertyInfo> handledProperties)
        {
            if (!Definition.Fields.IsImplicitBinding() ||
                Definition.EntityType == typeof(object))
            {
                return;
            }

            foreach (PropertyInfo property in Context.Inspector
                .GetMembers(Definition.EntityType)
                .OfType<PropertyInfo>())
            {
                if (handledProperties.Contains(property))
                {
                    continue;
                }

                if (TryCreateImplicitSorting(property, out SortOperationDefintion definition)
                    && !fields.ContainsKey(definition.Name))
                {
                    fields[definition.Name] = definition;
                }
            }
        }

        private bool TryCreateImplicitSorting(
            PropertyInfo property,
            out SortOperationDefintion definition)
        {
            Type type = property.PropertyType;

            if (type.IsGenericType
                && System.Nullable.GetUnderlyingType(type) is Type nullableType)
            {
                type = nullableType;
            }
            if (typeof(IComparable).IsAssignableFrom(type))
            {
                definition = SortOperationDescriptor
                    .CreateOperation(property, Context)
                    .CreateDefinition();
                return true;
            }
            if (type.IsClass && !DotNetTypeInfoFactory.IsListType(type))
            {
                definition = SortObjectOperationDescriptor
                    .CreateOperation(property, Context)
                    .CreateDefinition();
                return true;
            }

            definition = null;
            return false;
        }

        public static SortInputTypeDescriptor<T> New(
            IDescriptorContext context,
            Type entityType) =>
            new SortInputTypeDescriptor<T>(context, entityType);

    }
}<|MERGE_RESOLUTION|>--- conflicted
+++ resolved
@@ -20,10 +20,7 @@
             Type entityType)
             : base(context)
         {
-<<<<<<< HEAD
             ISortingNamingConvention convention = context.GetSortingNamingConvention();
-=======
->>>>>>> d180ff9a
             Definition.EntityType = entityType
                 ?? throw new ArgumentNullException(nameof(entityType));
             Definition.ClrType = typeof(object);
@@ -226,6 +223,5 @@
             IDescriptorContext context,
             Type entityType) =>
             new SortInputTypeDescriptor<T>(context, entityType);
-
     }
 }