using System.Threading;
using System.Collections.Generic;
using System.Threading.Tasks;
using Xunit;

namespace HotChocolate.Subscriptions.InMemory
{
    public class InMemoryEventStreamTests
    {
        [Fact]
        public async Task Trigger_Message_IsDelivered()
        {
            // arrange
            using var cts = new CancellationTokenSource(30000);
            var sent = new EventMessage("foo", "bar");
            var eventStream = new InMemoryEventStream();
            IAsyncEnumerator<IEventMessage> enumerator = eventStream.GetAsyncEnumerator(cts.Token);

            // act
<<<<<<< HEAD
            await eventStream.TriggerAsync(sent);
=======
            await eventStream.TriggerAsync(sent, cts.Token);
>>>>>>> 82105ee9

            // assert
            Assert.True(await enumerator.MoveNextAsync());
            Assert.Equal(sent, enumerator.Current);
        }

        [Fact]
        public async Task Complete_CompletedEventIsRaised()
        {
            // arrange
            using var cts = new CancellationTokenSource(30000);
            var sent = new EventMessage("foo", "bar");
            var eventStream = new InMemoryEventStream();
            IAsyncEnumerator<IEventMessage> enumerator = eventStream.GetAsyncEnumerator(cts.Token);
            bool eventRaised = false;
            eventStream.Completed += (s, e) => eventRaised = true;

            // act
            await eventStream.CompleteAsync(cts.Token);

            // assert
            Assert.True(eventRaised);
            Assert.False(await enumerator.MoveNextAsync());
        }

        [Fact]
        public async Task Dispose_CompletedEventIsRaised()
        {
            // arrange
            using var cts = new CancellationTokenSource(30000);
            var sent = new EventMessage("foo", "bar");
            var eventStream = new InMemoryEventStream();
            IAsyncEnumerator<IEventMessage> enumerator = eventStream.GetAsyncEnumerator(cts.Token);
            bool eventRaised = false;
            eventStream.Completed += (s, e) => eventRaised = true;

            // act
            await enumerator.DisposeAsync();

            // assert
            Assert.True(eventRaised);
            Assert.False(await enumerator.MoveNextAsync());
        }
    }
}<|MERGE_RESOLUTION|>--- conflicted
+++ resolved
@@ -17,11 +17,7 @@
             IAsyncEnumerator<IEventMessage> enumerator = eventStream.GetAsyncEnumerator(cts.Token);
 
             // act
-<<<<<<< HEAD
-            await eventStream.TriggerAsync(sent);
-=======
             await eventStream.TriggerAsync(sent, cts.Token);
->>>>>>> 82105ee9
 
             // assert
             Assert.True(await enumerator.MoveNextAsync());
