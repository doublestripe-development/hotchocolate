--- conflicted
+++ resolved
@@ -17,7 +17,6 @@
     {
         var queryBench = new QueryBenchmarks();
 
-<<<<<<< HEAD
         await queryBench.Sessions_Medium();
         await queryBench.Sessions_Medium();
 
@@ -29,12 +28,5 @@
             await Task.Delay(2000);
             await queryBench.Sessions_Medium();
         }
-=======
-        var executor = await queryBench.ExecutorResolver.GetRequestExecutorAsync();
-        
-        File.WriteAllText(
-            "schema.graphql",
-            SchemaSerializer.SerializeSchema(executor.Schema, printResolverKind: true).ToString(true));
->>>>>>> 5c97eafc
     }
 }