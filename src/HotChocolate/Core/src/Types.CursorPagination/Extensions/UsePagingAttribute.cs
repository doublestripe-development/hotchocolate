--- conflicted
+++ resolved
@@ -15,12 +15,8 @@
         private int? _maxPageSize;
         private bool? _includeTotalCount;
         private bool? _allowBackwardPagination;
-<<<<<<< HEAD
         private bool? _requirePagingBoundaries;
         private bool? _inferConnectionNameFromField;
-        private NameString _name;
-=======
->>>>>>> 4c85246e
 
         /// <summary>
         /// Applies the offset paging middleware to the annotated property.
@@ -95,7 +91,6 @@
             set => _allowBackwardPagination = value;
         }
 
-<<<<<<< HEAD
         /// <summary>
         /// Defines if the paging middleware shall require the
         /// API consumer to specify paging boundaries.
@@ -122,9 +117,6 @@
         public string? ProviderName { get; set; }
 
         protected internal override void TryConfigure(
-=======
-        protected override void TryConfigure(
->>>>>>> 4c85246e
             IDescriptorContext context,
             IDescriptor descriptor,
             ICustomAttributeProvider element)
@@ -143,14 +135,10 @@
                             DefaultPageSize = _defaultPageSize,
                             MaxPageSize = _maxPageSize,
                             IncludeTotalCount = _includeTotalCount,
-<<<<<<< HEAD
                             AllowBackwardPagination = _allowBackwardPagination,
                             RequirePagingBoundaries = _requirePagingBoundaries,
                             InferConnectionNameFromField = _inferConnectionNameFromField,
                             ProviderName = ProviderName
-=======
-                            AllowBackwardPagination = AllowBackwardPagination
->>>>>>> 4c85246e
                         });
                 }
                 else if (descriptor is IInterfaceFieldDescriptor ifd)
@@ -165,14 +153,10 @@
                             DefaultPageSize = _defaultPageSize,
                             MaxPageSize = _maxPageSize,
                             IncludeTotalCount = _includeTotalCount,
-<<<<<<< HEAD
                             AllowBackwardPagination = _allowBackwardPagination,
                             RequirePagingBoundaries = _requirePagingBoundaries,
                             InferConnectionNameFromField = _inferConnectionNameFromField,
                             ProviderName = ProviderName
-=======
-                            AllowBackwardPagination = AllowBackwardPagination
->>>>>>> 4c85246e
                         });
                 }
             }
