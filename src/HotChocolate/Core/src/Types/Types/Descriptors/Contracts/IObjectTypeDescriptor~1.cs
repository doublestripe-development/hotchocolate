﻿using System;
using System.Linq.Expressions;
using System.Reflection;
using HotChocolate.Language;
using HotChocolate.Types.Descriptors.Definitions;

#nullable enable

namespace HotChocolate.Types
{
    /// <summary>
    /// A fluent configuration API for GraphQL object types.
    /// </summary>
    /// <typeparam name="TRuntimeType">
    /// The runtime type.
    /// </typeparam>
    public interface IObjectTypeDescriptor<TRuntimeType>
        : IDescriptor<ObjectTypeDefinition>
        , IFluent
    {
        /// <summary>
        /// Defines the name of the <see cref="ObjectType"/>.
        /// </summary>
        /// <param name="value">The object type name.</param>
        /// <exception cref="ArgumentNullException">
        /// <paramref name="value"/> is <c>null</c> or
        /// <see cref="string.Empty"/>.
        /// </exception>
        IObjectTypeDescriptor<TRuntimeType> Name(NameString value);

        /// <summary>
        /// Adds explanatory text of the <see cref="ObjectType"/>
        /// that can be accessed via introspection.
        /// </summary>
        /// <param name="value">The object type description.</param>
        IObjectTypeDescriptor<TRuntimeType> Description(string? value);

        /// <summary>
        /// Defines the field binding behavior.
        ///
        /// The default binding behavior is set to
        /// <see cref="BindingBehavior.Implicit"/>.
        /// </summary>
        /// <param name="behavior">
        /// The binding behavior.
        ///
        /// Implicit:
        /// The object type descriptor will try to infer the object type
        /// fields from the specified .net object type representation
        /// (<typeparamref name="TRuntimeType"/>).
        ///
        /// Explicit:
        /// All field have to be specified explicitly via
        /// <see cref="Field(Expression{Func{TRuntimeType, object}})"/>
        /// or <see cref="Field(NameString)"/>.
        /// </param>
        IObjectTypeDescriptor<TRuntimeType> BindFields(BindingBehavior behavior);

        /// <summary>
        /// Defines that all fields have to be specified explicitly.
        /// </summary>
        IObjectTypeDescriptor<TRuntimeType> BindFieldsExplicitly();

        /// <summary>
        /// Defines that all fields shall be inferred
        /// from the associated .Net type,
        /// </summary>
        IObjectTypeDescriptor<TRuntimeType> BindFieldsImplicitly();

        /// <summary>
        /// Specifies an interface that is implemented by the
        /// <see cref="ObjectType"/>.
        /// </summary>
        /// <typeparam name="TInterface">The interface type.</typeparam>
<<<<<<< HEAD
        IObjectTypeDescriptor<TRuntimeType> Interface<TInterface>()
=======
        [Obsolete("Use Implements.")]
        IObjectTypeDescriptor<T> Interface<TInterface>()
>>>>>>> 8b204f7d
            where TInterface : InterfaceType;

        /// <summary>
        /// Specifies an interface that is implemented by the
        /// <see cref="ObjectType"/>.
        /// </summary>
        /// <typeparam name="TInterface">The interface type.</typeparam>
<<<<<<< HEAD
        IObjectTypeDescriptor<TRuntimeType> Interface<TInterface>(TInterface type)
=======
        [Obsolete("Use Implements.")]
        IObjectTypeDescriptor<T> Interface<TInterface>(TInterface type)
>>>>>>> 8b204f7d
            where TInterface : InterfaceType;

        /// <summary>
        /// Specifies an interface that is implemented by the
        /// <see cref="ObjectType"/>.
        /// </summary>
        /// <param name="type">
        /// A syntax node representing an interface type.
        /// </param>
<<<<<<< HEAD
        IObjectTypeDescriptor<TRuntimeType> Interface(NamedTypeNode type);
=======
        [Obsolete("Use Implements.")]
        IObjectTypeDescriptor<T> Interface(NamedTypeNode type);
>>>>>>> 8b204f7d

        /// <summary>
        /// Specifies an interface that is implemented by the
        /// <see cref="ObjectType"/>.
        /// </summary>
        /// <typeparam name="TInterface">The interface type.</typeparam>
        IObjectTypeDescriptor<TRuntimeType> Implements<TInterface>()
            where TInterface : InterfaceType;

        /// <summary>
        /// Specifies an interface that is implemented by the
        /// <see cref="ObjectType"/>.
        /// </summary>
        /// <typeparam name="TInterface">The interface type.</typeparam>
        IObjectTypeDescriptor<TRuntimeType> Implements<TInterface>(TInterface type)
            where TInterface : InterfaceType;

        /// <summary>
        /// Specifies an interface that is implemented by the
        /// <see cref="ObjectType"/>.
        /// </summary>
        /// <param name="type">
        /// A syntax node representing an interface type.
        /// </param>
        IObjectTypeDescriptor<TRuntimeType> Implements(NamedTypeNode type);

        /// <summary>
        /// Includes a resolver type and imports all the methods and
        /// fields from it.
        /// </summary>
        /// <typeparam name="TResolver">A resolver type.</typeparam>
        IObjectTypeDescriptor<TRuntimeType> Include<TResolver>();

        /// <summary>
        /// Specifies a delegate that can determine if a resolver result
        /// represents an object instance of this <see cref="ObjectType"/>.
        /// </summary>
        /// <param name="isOfType">
        /// The delegate that provides the IsInstanceOfType functionality.
        /// </param>
        IObjectTypeDescriptor<TRuntimeType> IsOfType(IsOfType isOfType);

        /// <summary>
        /// Specifies an object type field.
        /// </summary>
        /// <param name="propertyOrMethod">
        /// An expression selecting a property or method of
        /// <typeparamref name="TRuntimeType"/>.
        /// </param>
        IObjectFieldDescriptor Field(
            Expression<Func<TRuntimeType, object?>> propertyOrMethod);

        /// <summary>
        /// Specifies an object type field.
        /// </summary>
        /// <param name="propertyOrMethod">
        /// An expression selecting a property or method of
        /// <typeparamref name="TRuntimeType"/>.
        /// </param>
        IObjectFieldDescriptor Field<TValue>(
            Expression<Func<TRuntimeType, TValue?>> propertyOrMethod);

        /// <summary>
        /// Specifies an object type field.
        /// </summary>
        /// <param name="name">
        /// The name that the field shall have.
        /// </param>
        IObjectFieldDescriptor Field(NameString name);

        /// <summary>
        /// Specifies an object type field which is bound to a resolver type.
        /// </summary>
        /// <param name="propertyOrMethod">
        /// An expression selecting a property or method of
        /// <typeparamref name="TResolver"/>.
        /// The resolver type containing the property or method.
        /// </param>
        IObjectFieldDescriptor Field<TResolver>(
            Expression<Func<TResolver, object?>> propertyOrMethod);

        /// <summary>
        /// Specifies an object type field which is bound to a resolver type.
        /// </summary>
        /// <param name="propertyOrMethod">
        /// The member representing a field.
        /// </param>
        IObjectFieldDescriptor Field(MemberInfo propertyOrMethod);

        IObjectTypeDescriptor<TRuntimeType> Directive<TDirective>(
            TDirective directiveInstance)
            where TDirective : class;

        IObjectTypeDescriptor<TRuntimeType> Directive<TDirective>()
            where TDirective : class, new();

        IObjectTypeDescriptor<TRuntimeType> Directive(
            NameString name,
            params ArgumentNode[] arguments);

        /// <summary>
        /// If configuring a type extension this is the type that shall be extended.
        /// </summary>
        /// <param name="extendsType">
        /// The type to extend.
        /// </param>
        IObjectTypeDescriptor ExtendsType(Type extendsType);

        /// <summary>
        /// If configuring a type extension this is the type that shall be extended.
        /// </summary>
        /// <typeparam name="TExtendsType">The type to extend.</typeparam>
        IObjectTypeDescriptor ExtendsType<TExtendsType>();
    }
}<|MERGE_RESOLUTION|>--- conflicted
+++ resolved
@@ -72,25 +72,17 @@
         /// <see cref="ObjectType"/>.
         /// </summary>
         /// <typeparam name="TInterface">The interface type.</typeparam>
-<<<<<<< HEAD
+        [Obsolete("Use Implements.")]
         IObjectTypeDescriptor<TRuntimeType> Interface<TInterface>()
-=======
+            where TInterface : InterfaceType;
+
+        /// <summary>
+        /// Specifies an interface that is implemented by the
+        /// <see cref="ObjectType"/>.
+        /// </summary>
+        /// <typeparam name="TInterface">The interface type.</typeparam>
         [Obsolete("Use Implements.")]
-        IObjectTypeDescriptor<T> Interface<TInterface>()
->>>>>>> 8b204f7d
-            where TInterface : InterfaceType;
-
-        /// <summary>
-        /// Specifies an interface that is implemented by the
-        /// <see cref="ObjectType"/>.
-        /// </summary>
-        /// <typeparam name="TInterface">The interface type.</typeparam>
-<<<<<<< HEAD
         IObjectTypeDescriptor<TRuntimeType> Interface<TInterface>(TInterface type)
-=======
-        [Obsolete("Use Implements.")]
-        IObjectTypeDescriptor<T> Interface<TInterface>(TInterface type)
->>>>>>> 8b204f7d
             where TInterface : InterfaceType;
 
         /// <summary>
@@ -100,12 +92,8 @@
         /// <param name="type">
         /// A syntax node representing an interface type.
         /// </param>
-<<<<<<< HEAD
+        [Obsolete("Use Implements.")]
         IObjectTypeDescriptor<TRuntimeType> Interface(NamedTypeNode type);
-=======
-        [Obsolete("Use Implements.")]
-        IObjectTypeDescriptor<T> Interface(NamedTypeNode type);
->>>>>>> 8b204f7d
 
         /// <summary>
         /// Specifies an interface that is implemented by the
