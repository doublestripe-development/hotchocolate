using System;
using System.Collections.Generic;
using System.Threading.Tasks;
using Microsoft.Extensions.DependencyInjection;
using HotChocolate.StarWars;
using HotChocolate.Tests;
using HotChocolate.Types;
using Snapshooter.Xunit;
using Xunit;
using static HotChocolate.Tests.TestHelper;

namespace HotChocolate.Execution.Batching
{
    public class BatchQueryExecutorTests
    {
        [Fact]
        public async Task ExecuteExportScalar()
        {
            // arrange
            Snapshot.FullName();

            IRequestExecutor executor = await CreateExecutorAsync(c => c
                .AddStarWarsTypes()
                .AddExportDirectiveType()
                .Services
                .AddStarWarsRepositories());

            // act
            var batch = new List<IReadOnlyQueryRequest>
            {
                QueryRequestBuilder.New()
                    .SetQuery(
                        @"
                        query getHero {
                            hero(episode: EMPIRE) {
                                id @export
                            }
                        }")
                    .Create(),
                QueryRequestBuilder.New()
                    .SetQuery(
                        @"
                        query getHuman {
                            human(id: $id) {
                                name
                            }
                        }")
                    .Create()
            };

            IBatchQueryResult batchResult = await executor.ExecuteBatchAsync(batch);

            // assert
            await batchResult.ToJsonAsync().MatchSnapshotAsync();
        }


        [Fact]
        public async Task ExecuteExportObject()
        {
            // arrange
            Snapshot.FullName();

            IRequestExecutor executor = await CreateExecutorAsync(c => c
                .AddStarWarsTypes()
                .AddExportDirectiveType()
                .AddInMemorySubscriptions()
                .Services
                .AddStarWarsRepositories());

            // act
            var batch = new List<IReadOnlyQueryRequest>
            {
                QueryRequestBuilder.New()
                    .SetQuery(
                        @"
                        mutation firstReview {
                            createReview(
                                episode: NEW_HOPE
                                review: { commentary: ""foo"", stars: 4 })
                                    @export(as: ""r"") {
                                commentary
                                stars
                            }
                        }")
                    .Create(),
                QueryRequestBuilder.New()
                    .SetQuery(
                        @"
                        mutation secondReview {
                            createReview(
                                episode: EMPIRE
                                review: $r) {
                                commentary
                                stars
                            }
                        }")
                    .Create()
            };

            IBatchQueryResult batchResult = await executor.ExecuteBatchAsync(batch);

            // assert
            await batchResult.ToJsonAsync().MatchSnapshotAsync();
        }

        [Fact]
        public async Task ExecuteExportLeafList()
        {
            // arrange
            Snapshot.FullName();

            IRequestExecutor executor = await CreateExecutorAsync(c => c
                .AddQueryType(d => d.Name("Query")
                    .Field("foo")
                    .Argument("bar", a => a.Type<ListType<StringType>>())
                    .Type<ListType<StringType>>()
                    .Resolve(ctx =>
                    {
                        List<string> list = ctx.ArgumentValue<List<string>>("bar");

                        if (list is null)
                        {
                            return new List<string>
                            {
                                "123",
                                "456"
                            };
                        }

                        list.Add("789");
                        return list;
                    }))
                .AddExportDirectiveType());

            // act
            var batch = new List<IReadOnlyQueryRequest>
            {
                QueryRequestBuilder.New()
                    .SetQuery(
                        @"{
                            foo @export(as: ""b"")
                        }")
                    .Create(),
                QueryRequestBuilder.New()
                    .SetQuery(
                        @"{
                            foo(bar: $b)
                        }")
                    .Create()
            };

            IBatchQueryResult batchResult = await executor.ExecuteBatchAsync(batch);

            // assert
            await batchResult.ToJsonAsync().MatchSnapshotAsync();
        }

        [Fact]
        public async Task ExecuteExportObjectList()
        {
            // arrange
            Snapshot.FullName();

            IRequestExecutor executor = await CreateExecutorAsync(c => c
                .AddDocumentFromString(
                    @"
                    type Query {
                        foo(f: [FooInput]) : [Foo]
                    }

                    type Foo {
                        bar: String!
                    }

                    input FooInput {
                        bar: String!
                    }")
                .AddResolver("Query", "foo", ctx =>
                {
                    List<object> list = ctx.ArgumentValue<List<object>>("f");

                    if (list is null)
                    {
                        return new List<object>
                        {
                            new Dictionary<string, object>
                            {
                                { "bar" , "123" }
                            }
                        };
                    }

                    list.Add(new Dictionary<string, object>
                    {
                        { "bar" , "456" }
                    });
<<<<<<< HEAD
=======

>>>>>>> 5c97eafc
                    return list;
                })
                .UseField(next => context =>
                {
                    var o = context.Parent<object>();
<<<<<<< HEAD
                    if (o is Dictionary<string, object> d &&
                        d.TryGetValue(context.ResponseName, out var v))
=======
                    if (o is Dictionary<string, object> d
                        && d.TryGetValue(context.ResponseName, out var v))
>>>>>>> 5c97eafc
                    {
                        context.Result = v;
                    }
                    return next(context);
                })
                .AddExportDirectiveType());

            // act
            var batch = new List<IReadOnlyQueryRequest>
            {
                QueryRequestBuilder.New()
                    .SetQuery(
                        @"{
                            foo @export(as: ""b"")
                            {
                                bar
                            }
                        }")
                    .Create(),
                QueryRequestBuilder.New()
                    .SetQuery(
                        @"{
                            foo(f: $b)
                            {
                                bar
                            }
                        }")
                    .Create()
            };

            IBatchQueryResult batchResult = await executor.ExecuteBatchAsync(batch);

            // assert
            await batchResult.ToJsonAsync().MatchSnapshotAsync();
        }

        [Fact]
        public async Task Add_Value_To_Variable_List()
        {
            // arrange
            Snapshot.FullName();

            IRequestExecutor executor = await CreateExecutorAsync(c => c
                .AddQueryType(d => d.Name("Query")
                    .Field("foo")
                    .Argument("bar", a => a.Type<ListType<StringType>>())
                    .Type<ListType<StringType>>()
                    .Resolve(ctx =>
                    {
                        List<string> list = ctx.ArgumentValue<List<string>>("bar");
                        list.Add("789");
                        return list;
                    }))
                .AddExportDirectiveType());

            // act
            var batch = new List<IReadOnlyQueryRequest>
            {
                QueryRequestBuilder.New()
                    .SetQuery(
                        @"query foo1($b: [String]) {
                            foo(bar: $b) @export(as: ""b"")
                        }")
                    .AddVariableValue("b", new[] { "123" })
                    .Create(),
                QueryRequestBuilder.New()
                    .SetQuery(
                        @"query foo2($b: [String]) {
                            foo(bar: $b)
                        }")
                    .Create()
            };

            IBatchQueryResult batchResult = await executor.ExecuteBatchAsync(batch);

            // assert
            await batchResult.ToJsonAsync().MatchSnapshotAsync();
        }

        [Fact]
        public async Task Convert_List_To_Single_Value_With_Converters()
        {
            // arrange
            Snapshot.FullName();

            IRequestExecutor executor = await CreateExecutorAsync(c => c
                .AddQueryType(d =>
                {
                    d.Name("Query");

                    d.Field("foo")
                        .Argument("bar", a => a.Type<ListType<StringType>>())
                        .Type<ListType<StringType>>()
                        .Resolve(ctx =>
                        {
                            List<string> list = ctx.ArgumentValue<List<string>>("bar");
                            list.Add("789");
                            return list;
                        });

                    d.Field("baz")
                        .Argument("bar", a => a.Type<StringType>())
<<<<<<< HEAD
                        .Resolve(c => c.ArgumentValue<string>("bar"));
=======
                        .Resolve(ctx => ctx.ArgumentValue<string>("bar"));
>>>>>>> 5c97eafc
                })
                .AddExportDirectiveType());

            // act
            var batch = new List<IReadOnlyQueryRequest>
            {
                QueryRequestBuilder.New()
                    .SetQuery(
                        @"query foo1($b1: [String]) {
                            foo(bar: $b1) @export(as: ""b2"")
                        }")
                    .AddVariableValue("b1", new[] { "123" })
                    .Create(),
                QueryRequestBuilder.New()
                    .SetQuery(
                        @"query foo2($b2: String) {
                            baz(bar: $b2)
                        }")
                    .Create()
            };

            IBatchQueryResult batchResult = await executor.ExecuteBatchAsync(batch);

            // assert
            await batchResult.ToJsonAsync().MatchSnapshotAsync();
        }

        [Fact]
        public async Task Batch_Is_Null()
        {
           // arrange
            Snapshot.FullName();

            IRequestExecutor executor = await CreateExecutorAsync(c => c
                .AddStarWarsTypes()
                .AddExportDirectiveType()
                .Services
                .AddStarWarsRepositories());

            // act
            Task Action() => executor.ExecuteBatchAsync(null!);

            // assert
            await Assert.ThrowsAsync<ArgumentNullException>(Action);
        }
    }
}<|MERGE_RESOLUTION|>--- conflicted
+++ resolved
@@ -195,22 +195,13 @@
                     {
                         { "bar" , "456" }
                     });
-<<<<<<< HEAD
-=======
-
->>>>>>> 5c97eafc
                     return list;
                 })
                 .UseField(next => context =>
                 {
                     var o = context.Parent<object>();
-<<<<<<< HEAD
-                    if (o is Dictionary<string, object> d &&
-                        d.TryGetValue(context.ResponseName, out var v))
-=======
                     if (o is Dictionary<string, object> d
                         && d.TryGetValue(context.ResponseName, out var v))
->>>>>>> 5c97eafc
                     {
                         context.Result = v;
                     }
@@ -313,11 +304,7 @@
 
                     d.Field("baz")
                         .Argument("bar", a => a.Type<StringType>())
-<<<<<<< HEAD
-                        .Resolve(c => c.ArgumentValue<string>("bar"));
-=======
                         .Resolve(ctx => ctx.ArgumentValue<string>("bar"));
->>>>>>> 5c97eafc
                 })
                 .AddExportDirectiveType());
 
