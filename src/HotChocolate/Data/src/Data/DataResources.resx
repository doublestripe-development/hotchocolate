--- conflicted
+++ resolved
@@ -214,13 +214,11 @@
   </data>
   <data name="FilterConvention_ProviderHasToBeInitializedByConvention" xml:space="preserve">
     <value>The filter provider {0} {1}was not initialized by a convention. It is only valid to register a provider over a FilterConvention</value>
-  </data>
-<<<<<<< HEAD
+  </data> 
   <data name="ProjectionConvention_PaginationInProjectionNotSupported" xml:space="preserve">
     <value>The field {1}.{0} declares pagination and is projected. This is not supported.</value>
-=======
+  </data>
   <data name="UseProjection_CannotHandleType_" xml:space="preserve">
-    <value>Cannot handle the specified type.</value>
->>>>>>> 333b4a3e
+    <value>Cannot handle the specified type.</value> 
   </data>
 </root>