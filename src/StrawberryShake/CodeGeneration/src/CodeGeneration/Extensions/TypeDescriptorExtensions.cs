--- conflicted
+++ resolved
@@ -24,12 +24,13 @@
 
         public static bool IsNonNullableType(this ITypeDescriptor typeDescriptor)
         {
-<<<<<<< HEAD
             return typeDescriptor is NonNullTypeDescriptor;
-=======
+        }
+
+        public static bool IsListType(this ITypeDescriptor typeDescriptor)
+        {
             return typeDescriptor is ListTypeDescriptor ||
                 typeDescriptor is NonNullTypeDescriptor { InnerType: ListTypeDescriptor };
->>>>>>> 8d9ddd3e
         }
     }
 }