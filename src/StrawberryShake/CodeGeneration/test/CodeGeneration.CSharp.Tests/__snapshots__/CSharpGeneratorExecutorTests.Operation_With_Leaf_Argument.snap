﻿// DroidEntity

namespace Foo
{
    [global::System.CodeDom.Compiler.GeneratedCode("StrawberryShake", "11.0.0")]
    public partial class DroidEntity
    {
        public global::System.String Name { get; set; }

        public global::System.Collections.Generic.IReadOnlyList<Episode?>? AppearsIn { get; set; }
    }
}


// HumanEntity

namespace Foo
{
    [global::System.CodeDom.Compiler.GeneratedCode("StrawberryShake", "11.0.0")]
    public partial class HumanEntity
    {
        public global::System.String Name { get; set; }

        public global::System.Collections.Generic.IReadOnlyList<Episode?>? AppearsIn { get; set; }
    }
}


// Episode

namespace Foo
{
    [global::System.CodeDom.Compiler.GeneratedCode("StrawberryShake", "11.0.0")]
    public enum Episode
    {
        NewHope,
        Empire,
        Jedi
    }
}


// EpisodeParser

namespace Foo
{
    [global::System.CodeDom.Compiler.GeneratedCode("StrawberryShake", "11.0.0")]
    public partial class EpisodeParser
        : global::StrawberryShake.Serialization.IInputValueFormatter 
        , global::StrawberryShake.Serialization.ILeafValueParser<global::System.String, Episode>
    {
        public global::System.String TypeName => "Episode";

        public Episode Parse(global::System.String serializedValue)
        {
            return serializedValue switch
            {
                "NEW_HOPE" => Episode.NewHope,
                "EMPIRE" => Episode.Empire,
                "JEDI" => Episode.Jedi,
                _ => throw new global::StrawberryShake.GraphQLClientException()
            };
        }

        public object Format(object runtimeValue)
        {
            return runtimeValue switch
            {
                Episode.NewHope => "NEW_HOPE",
                Episode.Empire => "EMPIRE",
                Episode.Jedi => "JEDI",
                _ => throw new global::StrawberryShake.GraphQLClientException()
            };
        }
    }
}


// GetHeroFactory

namespace Foo
{
    [global::System.CodeDom.Compiler.GeneratedCode("StrawberryShake", "11.0.0")]
    public partial class GetHeroFactory
        : global::StrawberryShake.IOperationResultDataFactory<GetHero>
    {
        private readonly global::StrawberryShake.IEntityStore _entityStore;
        private readonly global::StrawberryShake.IEntityMapper<DroidEntity, GetHero_Hero_Droid> _getHero_Hero_DroidFromDroidEntityMapper;
        private readonly global::StrawberryShake.IEntityMapper<HumanEntity, GetHero_Hero_Human> _getHero_Hero_HumanFromHumanEntityMapper;

        public GetHeroFactory(
            global::StrawberryShake.IEntityStore entityStore,
            global::StrawberryShake.IEntityMapper<DroidEntity, GetHero_Hero_Droid> getHero_Hero_DroidFromDroidEntityMapper,
            global::StrawberryShake.IEntityMapper<HumanEntity, GetHero_Hero_Human> getHero_Hero_HumanFromHumanEntityMapper)
        {
            _entityStore = entityStore
                 ?? throw new global::System.ArgumentNullException(nameof(entityStore));
            _getHero_Hero_DroidFromDroidEntityMapper = getHero_Hero_DroidFromDroidEntityMapper
                 ?? throw new global::System.ArgumentNullException(nameof(getHero_Hero_DroidFromDroidEntityMapper));
            _getHero_Hero_HumanFromHumanEntityMapper = getHero_Hero_HumanFromHumanEntityMapper
                 ?? throw new global::System.ArgumentNullException(nameof(getHero_Hero_HumanFromHumanEntityMapper));
        }

        public GetHero Create(global::StrawberryShake.IOperationResultDataInfo dataInfo)
        {
            if (dataInfo is GetHeroInfo info)
            {
                IGetHero_Hero hero = default!;

                var heroInfo = info.Hero ?? throw new global::System.ArgumentNullException();
                if (heroInfo.Name.Equals(
                    "Droid",
                    global::System.StringComparison.Ordinal
                ))
                {
                    hero = _getHero_Hero_DroidFromDroidEntityMapper.Map(_entityStore.GetEntity<DroidEntity>(heroInfo) ?? throw new global::System.ArgumentNullException());
                }

                if (heroInfo.Name.Equals(
                    "Human",
                    global::System.StringComparison.Ordinal
                ))
                {
                    hero = _getHero_Hero_HumanFromHumanEntityMapper.Map(_entityStore.GetEntity<HumanEntity>(heroInfo) ?? throw new global::System.ArgumentNullException());
                }

                return new GetHero(hero);
            }

            throw new global::System.ArgumentException("GetHeroInfo expected.");
        }
    }
}


// GetHeroInfo

namespace Foo
{
    [global::System.CodeDom.Compiler.GeneratedCode("StrawberryShake", "11.0.0")]
    public partial class GetHeroInfo
        : global::StrawberryShake.IOperationResultDataInfo
    {
        private readonly global::System.Collections.Generic.IReadOnlyCollection<global::StrawberryShake.EntityId> _entityIds;
        private readonly ulong _version;

        public GetHeroInfo(
            global::StrawberryShake.EntityId? hero,
            global::System.Collections.Generic.IReadOnlyCollection<global::StrawberryShake.EntityId> entityIds,
            ulong version)
        {
            Hero = hero;
            _entityIds = entityIds
                 ?? throw new global::System.ArgumentNullException(nameof(entityIds));
            _version = version;
        }

        public global::StrawberryShake.EntityId? Hero { get; }

        public global::System.Collections.Generic.IReadOnlyCollection<global::StrawberryShake.EntityId> EntityIds => _entityIds;

        public ulong Version => _version;

        public global::StrawberryShake.IOperationResultDataInfo WithVersion(ulong version)
        {
            return new GetHeroInfo(
                Hero,
                _entityIds,
                _version
            );
        }
    }
}


// GetHero

namespace Foo
{
    [global::System.CodeDom.Compiler.GeneratedCode("StrawberryShake", "11.0.0")]
    public partial class GetHero
        : IGetHero
    {
        public GetHero(IGetHero_Hero? hero)
        {
            Hero = hero;
        }

        public IGetHero_Hero? Hero { get; }
    }
}


// GetHero_Hero_DroidFromDroidEntityMapper

namespace Foo
{
    [global::System.CodeDom.Compiler.GeneratedCode("StrawberryShake", "11.0.0")]
    public partial class GetHero_Hero_DroidFromDroidEntityMapper
        : global::StrawberryShake.IEntityMapper<DroidEntity, GetHero_Hero_Droid>
    {
        public GetHero_Hero_Droid Map(DroidEntity entity)
        {
            return new GetHero_Hero_Droid(
                entity.Name,
                entity.AppearsIn
            );
        }
    }
}


// GetHero_Hero_Droid

namespace Foo
{
    [global::System.CodeDom.Compiler.GeneratedCode("StrawberryShake", "11.0.0")]
    public partial class GetHero_Hero_Droid
        : IGetHero_Hero_Droid
    {
        public GetHero_Hero_Droid(
            global::System.String name,
            global::System.Collections.Generic.IReadOnlyList<Episode?>? appearsIn)
        {
            Name = name;
            AppearsIn = appearsIn;
        }

        public global::System.String Name { get; }

        public global::System.Collections.Generic.IReadOnlyList<Episode?>? AppearsIn { get; }
    }
}


// GetHero_Hero_HumanFromHumanEntityMapper

namespace Foo
{
    [global::System.CodeDom.Compiler.GeneratedCode("StrawberryShake", "11.0.0")]
    public partial class GetHero_Hero_HumanFromHumanEntityMapper
        : global::StrawberryShake.IEntityMapper<HumanEntity, GetHero_Hero_Human>
    {
        public GetHero_Hero_Human Map(HumanEntity entity)
        {
            return new GetHero_Hero_Human(
                entity.Name,
                entity.AppearsIn
            );
        }
    }
}


// GetHero_Hero_Human

namespace Foo
{
    [global::System.CodeDom.Compiler.GeneratedCode("StrawberryShake", "11.0.0")]
    public partial class GetHero_Hero_Human
        : IGetHero_Hero_Human
    {
        public GetHero_Hero_Human(
            global::System.String name,
            global::System.Collections.Generic.IReadOnlyList<Episode?>? appearsIn)
        {
            Name = name;
            AppearsIn = appearsIn;
        }

        public global::System.String Name { get; }

        public global::System.Collections.Generic.IReadOnlyList<Episode?>? AppearsIn { get; }
    }
}


// IGetHero

namespace Foo
{
    [global::System.CodeDom.Compiler.GeneratedCode("StrawberryShake", "11.0.0")]
    public interface IGetHero
    {
        public IGetHero_Hero? Hero { get; }
    }
}


// IGetHero_Hero

namespace Foo
{
    [global::System.CodeDom.Compiler.GeneratedCode("StrawberryShake", "11.0.0")]
    public interface IGetHero_Hero
    {
        public global::System.String Name { get; }

        public global::System.Collections.Generic.IReadOnlyList<Episode?>? AppearsIn { get; }
    }
}


// IGetHero_Hero_Droid

namespace Foo
{
    [global::System.CodeDom.Compiler.GeneratedCode("StrawberryShake", "11.0.0")]
    public interface IGetHero_Hero_Droid
        : IGetHero_Hero
    {
    }
}


// IGetHero_Hero_Human

namespace Foo
{
    [global::System.CodeDom.Compiler.GeneratedCode("StrawberryShake", "11.0.0")]
    public interface IGetHero_Hero_Human
        : IGetHero_Hero
    {
    }
}


<<<<<<< HEAD
=======
// CreateReviewFactory

namespace Foo
{
    [global::System.CodeDom.Compiler.GeneratedCode("StrawberryShake", "11.0.0")]
    public partial class CreateReviewFactory
        : global::StrawberryShake.IOperationResultDataFactory<CreateReview>
    {
        private readonly global::StrawberryShake.IEntityStore _entityStore;
        private readonly global::StrawberryShake.IEntityMapper<ReviewEntity, CreateReview_CreateReview_Review> _createReview_CreateReview_ReviewFromReviewEntityMapper;

        public CreateReviewFactory(
            global::StrawberryShake.IEntityStore entityStore,
            global::StrawberryShake.IEntityMapper<ReviewEntity, CreateReview_CreateReview_Review> createReview_CreateReview_ReviewFromReviewEntityMapper)
        {
            _entityStore = entityStore
                 ?? throw new global::System.ArgumentNullException(nameof(entityStore));
            _createReview_CreateReview_ReviewFromReviewEntityMapper = createReview_CreateReview_ReviewFromReviewEntityMapper
                 ?? throw new global::System.ArgumentNullException(nameof(createReview_CreateReview_ReviewFromReviewEntityMapper));
        }

        public CreateReview Create(global::StrawberryShake.IOperationResultDataInfo dataInfo)
        {
            if (dataInfo is CreateReviewInfo info)
            {
                ICreateReview_CreateReview createReview = default!;

                var createReviewInfo = info.CreateReview ?? throw new global::System.ArgumentNullException();
                if (createReviewInfo.Name.Equals(
                    "Review",
                    global::System.StringComparison.Ordinal
                ))
                {
                    createReview = _createReview_CreateReview_ReviewFromReviewEntityMapper.Map(_entityStore.GetEntity<ReviewEntity>(createReviewInfo) ?? throw new global::System.ArgumentNullException());
                }

                return new CreateReview(createReview);
            }

            throw new global::System.ArgumentException("CreateReviewInfo expected.");
        }
    }
}


// CreateReviewInfo

namespace Foo
{
    [global::System.CodeDom.Compiler.GeneratedCode("StrawberryShake", "11.0.0")]
    public partial class CreateReviewInfo
        : global::StrawberryShake.IOperationResultDataInfo
    {
        private readonly global::System.Collections.Generic.IReadOnlyCollection<global::StrawberryShake.EntityId> _entityIds;
        private readonly ulong _version;

        public CreateReviewInfo(
            ICreateReview_CreateReview createReview,
            global::System.Collections.Generic.IReadOnlyCollection<global::StrawberryShake.EntityId> entityIds,
            ulong version)
        {
            CreateReview = createReview;
            _entityIds = entityIds
                 ?? throw new global::System.ArgumentNullException(nameof(entityIds));
            _version = version;
        }

        public ICreateReview_CreateReview CreateReview { get; }

        public global::System.Collections.Generic.IReadOnlyCollection<global::StrawberryShake.EntityId> EntityIds => _entityIds;

        public ulong Version => _version;

        public global::StrawberryShake.IOperationResultDataInfo WithVersion(ulong version)
        {
            return new CreateReviewInfo(
                CreateReview,
                _entityIds,
                _version
            );
        }
    }
}


// CreateReview

namespace Foo
{
    [global::System.CodeDom.Compiler.GeneratedCode("StrawberryShake", "11.0.0")]
    public partial class CreateReview
        : ICreateReview
    {
        public CreateReview(ICreateReview_CreateReview createReview)
        {
            CreateReview = createReview;
        }

        public ICreateReview_CreateReview CreateReview { get; }
    }
}


// CreateReview_CreateReview_Review

namespace Foo
{
    [global::System.CodeDom.Compiler.GeneratedCode("StrawberryShake", "11.0.0")]
    public partial class CreateReview_CreateReview_Review
        : ICreateReview_CreateReview_Review
    {
        public CreateReview_CreateReview_Review(
            global::System.Int32 stars,
            global::System.String? commentary)
        {
            Stars = stars;
            Commentary = commentary;
        }

        public global::System.Int32 Stars { get; }

        public global::System.String? Commentary { get; }
    }
}


// ICreateReview

namespace Foo
{
    [global::System.CodeDom.Compiler.GeneratedCode("StrawberryShake", "11.0.0")]
    public interface ICreateReview
    {
        public ICreateReview_CreateReview CreateReview { get; }
    }
}


// ICreateReview_CreateReview

namespace Foo
{
    [global::System.CodeDom.Compiler.GeneratedCode("StrawberryShake", "11.0.0")]
    public interface ICreateReview_CreateReview
    {
        public global::System.Int32 Stars { get; }

        public global::System.String? Commentary { get; }
    }
}


// ICreateReview_CreateReview_Review

namespace Foo
{
    [global::System.CodeDom.Compiler.GeneratedCode("StrawberryShake", "11.0.0")]
    public interface ICreateReview_CreateReview_Review
        : ICreateReview_CreateReview
    {
    }
}


// ReviewInputInputValueFormatter

namespace Foo
{
    [global::System.CodeDom.Compiler.GeneratedCode("StrawberryShake", "11.0.0")]
    public partial class ReviewInputInputValueFormatter
        : global::StrawberryShake.Serialization.IInputValueFormatter 
    {
        private readonly global::StrawberryShake.Serialization.IntSerializer _intSerializer;
        private readonly global::StrawberryShake.Serialization.StringSerializer _stringSerializer;

        public ReviewInputInputValueFormatter(
            global::StrawberryShake.Serialization.IntSerializer intSerializer,
            global::StrawberryShake.Serialization.StringSerializer stringSerializer)
        {
            _intSerializer = intSerializer;
            _stringSerializer = stringSerializer;
        }

        public global::System.String TypeName => "ReviewInput";

        public global::System.Object? Format(global::System.Object? runtimeValue)
        {
            
            if(!(runtimeValue is ReviewInput d)) {
                throw new global::System.ArgumentException(nameof(runtimeValue));
            }
            
            return new global::System.Collections.Generic.KeyValuePair<global::System.String, global::System.Object?>[] {
                new global::System.Collections.Generic.KeyValuePair<global::System.String, global::System.Object?>(
                    "stars", FormatStars(d.Stars)),
                new global::System.Collections.Generic.KeyValuePair<global::System.String, global::System.Object?>(
                    "commentary", FormatCommentary(d.Commentary))};
        }

        private global::System.Object? FormatStars(global::System.Int32 value)
        {
            return _intSerializer.Format(value);
        }

        private global::System.Object? FormatCommentary(global::System.String? value)
        {
            return _stringSerializer.Format(value);
        }
    }
}


// ReviewInput

namespace Foo
{
    [global::System.CodeDom.Compiler.GeneratedCode("StrawberryShake", "11.0.0")]
    public partial class ReviewInput
    {
        public global::System.Int32 Stars { get; set; }

        public global::System.String? Commentary { get; set; }
    }
}


>>>>>>> a3c3237c
// GetHeroQueryDocument

namespace Foo
{
    [global::System.CodeDom.Compiler.GeneratedCode("StrawberryShake", "11.0.0")]
    public partial class GetHeroQueryDocument
        : global::StrawberryShake.IDocument
    {
        private const global::System.String _bodyString = 
            @"query GetHero($episode: Episode) {
  hero(episode: $episode) {
    __typename
    name
    appearsIn
    ... on Droid {
      id
    }
    ... on Human {
      id
    }
  }
}";
        private static readonly byte[] _body = global::System.Text.Encoding.UTF8.GetBytes(_bodyString);

        private GetHeroQueryDocument()
        {
        }

        public static GetHeroQueryDocument Instance { get; } = new GetHeroQueryDocument();

        public global::StrawberryShake.OperationKind Kind => global::StrawberryShake.OperationKind.Query;

        public global::System.ReadOnlySpan<byte> Body => _body;

        public override string ToString()
        {
            return _bodyString;
        }
    }
}


// GetHeroQuery

namespace Foo
{
    [global::System.CodeDom.Compiler.GeneratedCode("StrawberryShake", "11.0.0")]
    public partial class GetHeroQuery
    {
        private readonly global::StrawberryShake.IOperationExecutor<IGetHero> _operationExecutor;
        private readonly global::StrawberryShake.Serialization.EpisodeSerializer _episodeSerializer;

        public GetHeroQuery(
            global::StrawberryShake.IOperationExecutor<IGetHero> operationExecutor,
            global::StrawberryShake.Serialization.EpisodeSerializer episodeSerializer)
        {
            _operationExecutor = operationExecutor
                 ?? throw new global::System.ArgumentNullException(nameof(operationExecutor));
            _episodeSerializer = episodeSerializer;
        }

        public async global::System.Threading.Tasks.Task<global::StrawberryShake.IOperationResult<IGetHero>> Execute(
            Foo.Episode? episode,
            global::System.Threading.CancellationToken cancellationToken = default)
        {
            var request = CreateRequest(episode);
            
            return await _operationExecutor
                .ExecuteAsync(
                    request,
                    cancellationToken
                )
                .ConfigureAwait(false);
        }

        public global::System.IObservable<global::StrawberryShake.IOperationResult<IGetHero>> Watch(
            Foo.Episode? episode,
            global::StrawberryShake.ExecutionStrategy? strategy = null)
        {
            var request = CreateRequest(episode);
            return _operationExecutor.Watch(request, strategy);
        }

        private global::StrawberryShake.OperationRequest CreateRequest(Foo.Episode? episode)
        {
            var arguments = new global::System.Collections.Generic.Dictionary<global::System.String, global::System.Object?>();
            arguments.Add("episode", FormatEpisode(episode));

            return new global::StrawberryShake.OperationRequest(
                "IGetHero",
                GetHeroQueryDocument.Instance,
                arguments
            );
        }

        private global::System.Object? FormatEpisode(Foo.Episode? value)
        {
            return _episodeSerializer.Format(value);
        }
    }
}


<<<<<<< HEAD
=======
// createReviewMutationDocument

namespace Foo
{
    [global::System.CodeDom.Compiler.GeneratedCode("StrawberryShake", "11.0.0")]
    public partial class createReviewMutationDocument
        : global::StrawberryShake.IDocument
    {
        private const global::System.String _bodyString = 
            @"mutation createReview($episode: Episode!, $review: ReviewInput!) {
  createReview(episode: $episode, review: $review) {
    __typename
    stars
    commentary
  }
}";
        private static readonly byte[] _body = global::System.Text.Encoding.UTF8.GetBytes(_bodyString);

        private createReviewMutationDocument()
        {
        }

        public static createReviewMutationDocument Instance { get; } = new createReviewMutationDocument();

        public global::StrawberryShake.OperationKind Kind => global::StrawberryShake.OperationKind.Mutation;

        public global::System.ReadOnlySpan<byte> Body => _body;

        public override string ToString()
        {
            return _bodyString;
        }
    }
}


// createReviewMutation

namespace Foo
{
    [global::System.CodeDom.Compiler.GeneratedCode("StrawberryShake", "11.0.0")]
    public partial class createReviewMutation
    {
        private readonly global::StrawberryShake.IOperationExecutor<ICreateReview> _operationExecutor;
        private readonly global::StrawberryShake.Serialization.EpisodeSerializer _episodeSerializer;
        private readonly ReviewInputInputValueFormatter _reviewInputInputValueFormatter;

        public createReviewMutation(
            global::StrawberryShake.IOperationExecutor<ICreateReview> operationExecutor,
            global::StrawberryShake.Serialization.EpisodeSerializer episodeSerializer,
            ReviewInputInputValueFormatter reviewInputInputValueFormatter)
        {
            _operationExecutor = operationExecutor
                 ?? throw new global::System.ArgumentNullException(nameof(operationExecutor));
            _episodeSerializer = episodeSerializer;
            _reviewInputInputValueFormatter = reviewInputInputValueFormatter;
        }

        public async global::System.Threading.Tasks.Task<global::StrawberryShake.IOperationResult<ICreateReview>> Execute(
            Foo.Episode? episode,
            ReviewInput? review,
            global::System.Threading.CancellationToken cancellationToken = default)
        {
            var request = CreateRequest(
                episode,
                review
            );
            
            return await _operationExecutor
                .ExecuteAsync(
                    request,
                    cancellationToken
                )
                .ConfigureAwait(false);
        }

        public global::System.IObservable<global::StrawberryShake.IOperationResult<ICreateReview>> Watch(
            Foo.Episode? episode,
            ReviewInput? review,
            global::StrawberryShake.ExecutionStrategy? strategy = null)
        {
            var request = CreateRequest(
                episode,
                review
            );
            return _operationExecutor.Watch(request, strategy);
        }

        private global::StrawberryShake.OperationRequest CreateRequest(
            Foo.Episode? episode,
            ReviewInput? review)
        {
            var arguments = new global::System.Collections.Generic.Dictionary<global::System.String, global::System.Object?>();
            arguments.Add("episode", FormatEpisode(episode));
            arguments.Add("review", FormatReview(review));

            return new global::StrawberryShake.OperationRequest(
                "ICreateReview",
                createReviewMutationDocument.Instance,
                arguments
            );
        }

        private global::System.Object? FormatEpisode(Foo.Episode? value)
        {
            return _episodeSerializer.Format(value);
        }

        private global::System.Object? FormatReview(ReviewInput? value)
        {
            return _reviewInputInputValueFormatter.Format(value);
        }
    }
}


>>>>>>> a3c3237c
// GetHeroBuilder

namespace Foo
{
    [global::System.CodeDom.Compiler.GeneratedCode("StrawberryShake", "11.0.0")]
    public partial class GetHeroBuilder
        : global::StrawberryShake.IOperationResultBuilder<global::System.Text.Json.JsonDocument, IGetHero>
    {
        private readonly global::StrawberryShake.IEntityStore _entityStore;
        private readonly global::System.Func<global::System.Text.Json.JsonElement, global::StrawberryShake.EntityId> _extractId;
        private readonly global::StrawberryShake.IOperationResultDataFactory<IGetHero> _resultDataFactory;
        private global::StrawberryShake.Serialization.ILeafValueParser<global::System.String, Episode> _episodeParser;
        private global::StrawberryShake.Serialization.ILeafValueParser<global::System.String, global::System.String> _stringParser;

        public GetHeroBuilder(
            global::StrawberryShake.IEntityStore entityStore,
            global::System.Func<global::System.Text.Json.JsonElement, global::StrawberryShake.EntityId> extractId,
            global::StrawberryShake.IOperationResultDataFactory<IGetHero> resultDataFactory,
            global::StrawberryShake.Serialization.ISerializerResolver serializerResolver)
        {
            _entityStore = entityStore
                 ?? throw new global::System.ArgumentNullException(nameof(entityStore));
            _extractId = extractId
                 ?? throw new global::System.ArgumentNullException(nameof(extractId));
            _resultDataFactory = resultDataFactory
                 ?? throw new global::System.ArgumentNullException(nameof(resultDataFactory));
            _episodeParser = serializerResolver.GetLeafValueParser<global::System.String, Episode>("Episode")
                 ?? throw new global::System.ArgumentNullException(nameof(_episodeParser));
            _stringParser = serializerResolver.GetLeafValueParser<global::System.String, global::System.String>("String")
                 ?? throw new global::System.ArgumentNullException(nameof(_stringParser));
        }

        public global::StrawberryShake.IOperationResult<IGetHero> Build(global::StrawberryShake.Response<global::System.Text.Json.JsonDocument> response)
        {
            (IGetHero Result, GetHeroInfo Info)? data = null;

            if (response.Body is not null
                && response.Body.RootElement.TryGetProperty("data", out global::System.Text.Json.JsonElement obj))
            {
                data = BuildData(obj);
            }

            return new global::StrawberryShake.OperationResult<IGetHero>(
                data?.Result,
                data?.Info,
                _resultDataFactory,
                null
            );
        }

        private (IGetHero, GetHeroInfo) BuildData(global::System.Text.Json.JsonElement obj)
        {
            using global::StrawberryShake.IEntityUpdateSession session = _entityStore.BeginUpdate();
            var entityIds = new global::System.Collections.Generic.HashSet<global::StrawberryShake.EntityId>();

            global::StrawberryShake.EntityId? heroId = UpdateIGetHero_HeroEntity(
                global::StrawberryShake.Transport.Http.JsonElementExtensions.GetPropertyOrNull(obj, "hero"),
                entityIds
            );

            var resultInfo = new GetHeroInfo(
                heroId,
                entityIds,
                session.Version
            );

            return (_resultDataFactory.Create(resultInfo), resultInfo);
        }

        private global::StrawberryShake.EntityId? UpdateIGetHero_HeroEntity(
            global::System.Text.Json.JsonElement? obj,
            global::System.Collections.Generic.ISet<global::StrawberryShake.EntityId> entityIds)
        {
            if (!obj.HasValue)
            {
                return null;
            }

            global::StrawberryShake.EntityId entityId = _extractId(obj.Value);
            entityIds.Add(entityId);


            if (entityId.Name.Equals("GetHero_Hero_Droid", global::System.StringComparison.Ordinal))
            {
                DroidEntity entity = _entityStore.GetOrCreate<DroidEntity>(entityId);
                entity.Name = DeserializeNonNullableString(global::StrawberryShake.Transport.Http.JsonElementExtensions.GetPropertyOrNull(obj.Value, "name"));
                entity.AppearsIn = DeserializeEpisodeArray(global::StrawberryShake.Transport.Http.JsonElementExtensions.GetPropertyOrNull(obj.Value, "appearsIn"));

                return entityId;
            }

            if (entityId.Name.Equals("GetHero_Hero_Human", global::System.StringComparison.Ordinal))
            {
                HumanEntity entity = _entityStore.GetOrCreate<HumanEntity>(entityId);
                entity.Name = DeserializeNonNullableString(global::StrawberryShake.Transport.Http.JsonElementExtensions.GetPropertyOrNull(obj.Value, "name"));
                entity.AppearsIn = DeserializeEpisodeArray(global::StrawberryShake.Transport.Http.JsonElementExtensions.GetPropertyOrNull(obj.Value, "appearsIn"));

                return entityId;
            }

            throw new global::System.NotSupportedException();
        }

        private global::System.String DeserializeNonNullableString(global::System.Text.Json.JsonElement? obj)
        {
            if (!obj.HasValue)
            {
                throw new global::System.ArgumentNullException();
            }

            return _stringParser.Parse(obj.Value.GetString()!);
        }

        private global::System.Collections.Generic.IReadOnlyList<Episode?>? DeserializeEpisodeArray(global::System.Text.Json.JsonElement? obj)
        {
            if (!obj.HasValue)
            {
                return null;
            }

            var episodes = new global::System.Collections.Generic.List<Episode?>();

            foreach (global::System.Text.Json.JsonElement child in obj.Value.EnumerateArray())
            {
                episodes.Add(DeserializeEpisode(child));
            }

            return episodes;
        }

        private Episode? DeserializeEpisode(global::System.Text.Json.JsonElement? obj)
        {
            if (!obj.HasValue)
            {
                return null;
            }

            return _episodeParser.Parse(obj.Value.GetString()!);
        }
    }
}


// FooClient

namespace Foo
{
    [global::System.CodeDom.Compiler.GeneratedCode("StrawberryShake", "11.0.0")]
    public partial class FooClient
    {
        private readonly GetHeroQuery _getHeroQuery;

        public FooClient(GetHeroQuery getHeroQuery)
        {
            _getHeroQuery = getHeroQuery
                 ?? throw new global::System.ArgumentNullException(nameof(getHeroQuery));
        }

        public GetHeroQuery GetHeroQuery => _getHeroQuery;
    }
}


// EntityIdFactory

namespace Foo
{
    [global::System.CodeDom.Compiler.GeneratedCode("StrawberryShake", "11.0.0")]
    public static partial class EntityIdFactory
    {
        public static global::StrawberryShake.EntityId CreateEntityId(global::System.Text.Json.JsonElement obj)
        {
            global::System.String typeName = obj.GetProperty("__typename").GetString()!;
            
            return typeName switch
            {
                "Droid" => CreateDroidEntityId(obj, typeName),
                "Human" => CreateHumanEntityId(obj, typeName),
                _ => throw new global::System.NotSupportedException()
            };
        }

        private static global::StrawberryShake.EntityId CreateDroidEntityId(
            global::System.Text.Json.JsonElement obj,
            global::System.String type)
        {
            return new global::StrawberryShake.EntityId(
                type,
                obj.GetProperty("id").GetString()!);
        }

        private static global::StrawberryShake.EntityId CreateHumanEntityId(
            global::System.Text.Json.JsonElement obj,
            global::System.String type)
        {
            return new global::StrawberryShake.EntityId(
                type,
                obj.GetProperty("id").GetString()!);
        }
    }
}


// FooClientServiceCollectionExtensions

namespace Foo
{
    [global::System.CodeDom.Compiler.GeneratedCode("StrawberryShake", "11.0.0")]
    public static partial class FooClientServiceCollectionExtensions
    {
        public static global::Microsoft.Extensions.DependencyInjection.IServiceCollection AddFooClient(
            this global::Microsoft.Extensions.DependencyInjection.IServiceCollection services,
            global::StrawberryShake.ExecutionStrategy strategy = global::StrawberryShake.ExecutionStrategy.NetworkOnly)
        {
            
            if (services is null)
            {
                throw new global::System.ArgumentNullException(nameof(services));
            }
            
            // register stores
            
            global::Microsoft.Extensions.DependencyInjection.Extensions.ServiceCollectionDescriptorExtensions.TryAddSingleton<
                global::StrawberryShake.IEntityStore,
                global::StrawberryShake.EntityStore>(
                    services);
            global::Microsoft.Extensions.DependencyInjection.Extensions.ServiceCollectionDescriptorExtensions.TryAddSingleton<
                global::StrawberryShake.IOperationStore>(
                    services,
                    sp => new global::StrawberryShake.OperationStore(
                        global::Microsoft.Extensions.DependencyInjection.ServiceProviderServiceExtensions.GetRequiredService<
                            global::StrawberryShake.IEntityStore
                            >(sp)
                        .Watch()
                        ));
            
            // register connections
            
            global::Microsoft.Extensions.DependencyInjection.ServiceCollectionServiceExtensions.AddSingleton(
                services,
                sp =>
                {
                    var clientFactory =
                        global::Microsoft.Extensions.DependencyInjection.ServiceProviderServiceExtensions.GetRequiredService<
                            global::System.Net.Http.IHttpClientFactory
                            >(sp);
            
                    return new global::StrawberryShake.Transport.Http.HttpConnection(
                        () => clientFactory.CreateClient("FooClient"));
                });
            
            // register mappers
            
            global::Microsoft.Extensions.DependencyInjection.ServiceCollectionServiceExtensions.AddSingleton<global::StrawberryShake.IEntityMapper<DroidEntity, GetHero_Hero_Droid>, GetHero_Hero_DroidFromDroidEntityMapper>(services);
            global::Microsoft.Extensions.DependencyInjection.ServiceCollectionServiceExtensions.AddSingleton<global::StrawberryShake.IEntityMapper<HumanEntity, GetHero_Hero_Human>, GetHero_Hero_HumanFromHumanEntityMapper>(services);
            
            // register serializers
            
            global::Microsoft.Extensions.DependencyInjection.ServiceCollectionServiceExtensions.AddSingleton<global::StrawberryShake.Serialization.ISerializer, EpisodeParser>(services);
            global::Microsoft.Extensions.DependencyInjection.ServiceCollectionServiceExtensions.AddSingleton<global::StrawberryShake.Serialization.ISerializer, global::StrawberryShake.Serialization.StringSerializer>(services);
            global::Microsoft.Extensions.DependencyInjection.ServiceCollectionServiceExtensions.AddSingleton<global::StrawberryShake.Serialization.ISerializer, global::StrawberryShake.Serialization.BooleanSerializer>(services);
            global::Microsoft.Extensions.DependencyInjection.ServiceCollectionServiceExtensions.AddSingleton<global::StrawberryShake.Serialization.ISerializer, global::StrawberryShake.Serialization.ByteSerializer>(services);
            global::Microsoft.Extensions.DependencyInjection.ServiceCollectionServiceExtensions.AddSingleton<global::StrawberryShake.Serialization.ISerializer, global::StrawberryShake.Serialization.ShortSerializer>(services);
            global::Microsoft.Extensions.DependencyInjection.ServiceCollectionServiceExtensions.AddSingleton<global::StrawberryShake.Serialization.ISerializer, global::StrawberryShake.Serialization.IntSerializer>(services);
            global::Microsoft.Extensions.DependencyInjection.ServiceCollectionServiceExtensions.AddSingleton<global::StrawberryShake.Serialization.ISerializer, global::StrawberryShake.Serialization.LongSerializer>(services);
            global::Microsoft.Extensions.DependencyInjection.ServiceCollectionServiceExtensions.AddSingleton<global::StrawberryShake.Serialization.ISerializer, global::StrawberryShake.Serialization.FloatSerializer>(services);
            global::Microsoft.Extensions.DependencyInjection.ServiceCollectionServiceExtensions.AddSingleton<global::StrawberryShake.Serialization.ISerializer, global::StrawberryShake.Serialization.DecimalSerializer>(services);
            global::Microsoft.Extensions.DependencyInjection.ServiceCollectionServiceExtensions.AddSingleton<global::StrawberryShake.Serialization.ISerializer, global::StrawberryShake.Serialization.UrlSerializer>(services);
            global::Microsoft.Extensions.DependencyInjection.ServiceCollectionServiceExtensions.AddSingleton<global::StrawberryShake.Serialization.ISerializer, global::StrawberryShake.Serialization.UuidSerializer>(services);
            global::Microsoft.Extensions.DependencyInjection.ServiceCollectionServiceExtensions.AddSingleton<global::StrawberryShake.Serialization.ISerializer, global::StrawberryShake.Serialization.IDSerializer>(services);
            global::Microsoft.Extensions.DependencyInjection.ServiceCollectionServiceExtensions.AddSingleton<global::StrawberryShake.Serialization.ISerializer, global::StrawberryShake.Serialization.DateTimeSerializer>(services);
            global::Microsoft.Extensions.DependencyInjection.ServiceCollectionServiceExtensions.AddSingleton<global::StrawberryShake.Serialization.ISerializer, global::StrawberryShake.Serialization.DateSerializer>(services);
            global::Microsoft.Extensions.DependencyInjection.ServiceCollectionServiceExtensions.AddSingleton<global::StrawberryShake.Serialization.ISerializer, global::StrawberryShake.Serialization.ByteArraySerializer>(services);
            global::Microsoft.Extensions.DependencyInjection.ServiceCollectionServiceExtensions.AddSingleton<global::StrawberryShake.Serialization.ISerializer, global::StrawberryShake.Serialization.TimeSpanSerializer>(services);
            global::Microsoft.Extensions.DependencyInjection.ServiceCollectionServiceExtensions.AddSingleton<global::StrawberryShake.Serialization.ISerializer, ReviewInputInputValueFormatter>(services);
            global::Microsoft.Extensions.DependencyInjection.ServiceCollectionServiceExtensions.AddSingleton<global::StrawberryShake.Serialization.ISerializerResolver, global::StrawberryShake.Serialization.SerializerResolver>(services);
            
            // register operations
            
            global::Microsoft.Extensions.DependencyInjection.ServiceCollectionServiceExtensions.AddSingleton<
                global::StrawberryShake.IOperationResultDataFactory<GetHero>,
                GetHeroFactory>(
                    services);
            global::Microsoft.Extensions.DependencyInjection.ServiceCollectionServiceExtensions.AddSingleton<
                global::StrawberryShake.IOperationResultBuilder<global::System.Text.Json.JsonDocument, IGetHero>,
                GetHeroBuilder>(
                    services);
            global::Microsoft.Extensions.DependencyInjection.ServiceCollectionServiceExtensions.AddSingleton<
                global::StrawberryShake.IOperationExecutor<IGetHero>>(
                    services,
                    sp => new global::StrawberryShake.OperationExecutor<global::System.Text.Json.JsonDocument, IGetHero>(
                        global::Microsoft.Extensions.DependencyInjection.ServiceProviderServiceExtensions.GetRequiredService<global::StrawberryShake.Transport.Http.HttpConnection>(sp),
                        () => global::Microsoft.Extensions.DependencyInjection.ServiceProviderServiceExtensions.GetRequiredService<global::StrawberryShake.IOperationResultBuilder<global::System.Text.Json.JsonDocument, IGetHero>>(sp),
                        global::Microsoft.Extensions.DependencyInjection.ServiceProviderServiceExtensions.GetRequiredService<global::StrawberryShake.IOperationStore>(sp),
                        strategy));
            
            global::Microsoft.Extensions.DependencyInjection.ServiceCollectionServiceExtensions.AddSingleton<GetHeroQuery>(services);
            global::Microsoft.Extensions.DependencyInjection.ServiceCollectionServiceExtensions.AddSingleton<FooClient>(services);
            
            return services;
        }
    }
}

<|MERGE_RESOLUTION|>--- conflicted
+++ resolved
@@ -325,8 +325,6 @@
 }
 
 
-<<<<<<< HEAD
-=======
 // CreateReviewFactory
 
 namespace Foo
@@ -553,7 +551,6 @@
 }
 
 
->>>>>>> a3c3237c
 // GetHeroQueryDocument
 
 namespace Foo
@@ -657,8 +654,6 @@
 }
 
 
-<<<<<<< HEAD
-=======
 // createReviewMutationDocument
 
 namespace Foo
@@ -775,7 +770,6 @@
 }
 
 
->>>>>>> a3c3237c
 // GetHeroBuilder
 
 namespace Foo
