--- conflicted
+++ resolved
@@ -715,7 +715,7 @@
     public partial class GetHeroQueryDocument
         : global::StrawberryShake.IDocument
     {
-        private const global::System.String _bodyString = 
+        private const global::System.String _bodyString =
             @"query GetHero {
   hero(episode: NEW_HOPE) {
     __typename
@@ -793,7 +793,7 @@
         public async global::System.Threading.Tasks.Task<global::StrawberryShake.IOperationResult<IGetHero>> ExecuteAsync(global::System.Threading.CancellationToken cancellationToken = default)
         {
             var request = CreateRequest();
-            
+
             return await _operationExecutor
                 .ExecuteAsync(
                     request,
@@ -1060,7 +1060,7 @@
         public static global::StrawberryShake.EntityId CreateEntityId(global::System.Text.Json.JsonElement obj)
         {
             global::System.String typeName = obj.GetProperty("__typename").GetString()!;
-            
+
             return typeName switch
             {
                 "Droid" => CreateDroidEntityId(obj, typeName),
@@ -1101,21 +1101,18 @@
             this global::Microsoft.Extensions.DependencyInjection.IServiceCollection services,
             global::StrawberryShake.ExecutionStrategy strategy = global::StrawberryShake.ExecutionStrategy.NetworkOnly)
         {
-            
+
             if (services is null)
             {
                 throw new global::System.ArgumentNullException(nameof(services));
             }
-            
-<<<<<<< HEAD
+
             // register entity id factory
-            
+
             global::Microsoft.Extensions.DependencyInjection.ServiceCollectionServiceExtensions.AddSingleton<global::System.Func<global::System.Text.Json.JsonElement, global::StrawberryShake.EntityId>>(services, EntityIdFactory.CreateEntityId)
-            
-=======
->>>>>>> 92df1db0
+
             // register stores
-            
+
             global::Microsoft.Extensions.DependencyInjection.Extensions.ServiceCollectionDescriptorExtensions.TryAddSingleton<
                 global::StrawberryShake.IEntityStore,
                 global::StrawberryShake.EntityStore>(
@@ -1129,9 +1126,9 @@
                             >(sp)
                         .Watch()
                         ));
-            
+
             // register connections
-            
+
             global::Microsoft.Extensions.DependencyInjection.ServiceCollectionServiceExtensions.AddSingleton(
                 services,
                 sp =>
@@ -1140,20 +1137,20 @@
                         global::Microsoft.Extensions.DependencyInjection.ServiceProviderServiceExtensions.GetRequiredService<
                             global::System.Net.Http.IHttpClientFactory
                             >(sp);
-            
+
                     return new global::StrawberryShake.Transport.Http.HttpConnection(
                         () => clientFactory.CreateClient("FooClient"));
                 });
-            
+
             // register mappers
-            
+
             global::Microsoft.Extensions.DependencyInjection.ServiceCollectionServiceExtensions.AddSingleton<global::StrawberryShake.IEntityMapper<DroidEntity, GetHero_Hero_Droid>, GetHero_Hero_DroidFromDroidEntityMapper>(services);
             global::Microsoft.Extensions.DependencyInjection.ServiceCollectionServiceExtensions.AddSingleton<global::StrawberryShake.IEntityMapper<HumanEntity, GetHero_Hero_Human>, GetHero_Hero_HumanFromHumanEntityMapper>(services);
             global::Microsoft.Extensions.DependencyInjection.ServiceCollectionServiceExtensions.AddSingleton<global::StrawberryShake.IEntityMapper<DroidEntity, GetHero_Hero_Friends_Nodes_Droid>, GetHero_Hero_Friends_Nodes_DroidFromDroidEntityMapper>(services);
             global::Microsoft.Extensions.DependencyInjection.ServiceCollectionServiceExtensions.AddSingleton<global::StrawberryShake.IEntityMapper<HumanEntity, GetHero_Hero_Friends_Nodes_Human>, GetHero_Hero_Friends_Nodes_HumanFromHumanEntityMapper>(services);
-            
+
             // register serializers
-            
+
             global::Microsoft.Extensions.DependencyInjection.ServiceCollectionServiceExtensions.AddSingleton<global::StrawberryShake.Serialization.ISerializer, global::StrawberryShake.Serialization.StringSerializer>(services);
             global::Microsoft.Extensions.DependencyInjection.ServiceCollectionServiceExtensions.AddSingleton<global::StrawberryShake.Serialization.ISerializer, global::StrawberryShake.Serialization.BooleanSerializer>(services);
             global::Microsoft.Extensions.DependencyInjection.ServiceCollectionServiceExtensions.AddSingleton<global::StrawberryShake.Serialization.ISerializer, global::StrawberryShake.Serialization.ByteSerializer>(services);
@@ -1170,9 +1167,9 @@
             global::Microsoft.Extensions.DependencyInjection.ServiceCollectionServiceExtensions.AddSingleton<global::StrawberryShake.Serialization.ISerializer, global::StrawberryShake.Serialization.ByteArraySerializer>(services);
             global::Microsoft.Extensions.DependencyInjection.ServiceCollectionServiceExtensions.AddSingleton<global::StrawberryShake.Serialization.ISerializer, global::StrawberryShake.Serialization.TimeSpanSerializer>(services);
             global::Microsoft.Extensions.DependencyInjection.ServiceCollectionServiceExtensions.AddSingleton<global::StrawberryShake.Serialization.ISerializerResolver, global::StrawberryShake.Serialization.SerializerResolver>(services);
-            
+
             // register operations
-            
+
             global::Microsoft.Extensions.DependencyInjection.ServiceCollectionServiceExtensions.AddSingleton<
                 global::StrawberryShake.IOperationResultDataFactory<IGetHero>,
                 GetHeroFactory>(
@@ -1189,10 +1186,10 @@
                         () => global::Microsoft.Extensions.DependencyInjection.ServiceProviderServiceExtensions.GetRequiredService<global::StrawberryShake.IOperationResultBuilder<global::System.Text.Json.JsonDocument, IGetHero>>(sp),
                         global::Microsoft.Extensions.DependencyInjection.ServiceProviderServiceExtensions.GetRequiredService<global::StrawberryShake.IOperationStore>(sp),
                         strategy));
-            
+
             global::Microsoft.Extensions.DependencyInjection.ServiceCollectionServiceExtensions.AddSingleton<GetHeroQuery>(services);
             global::Microsoft.Extensions.DependencyInjection.ServiceCollectionServiceExtensions.AddSingleton<FooClient>(services);
-            
+
             return services;
         }
     }
