using System;
using System.Collections.Generic;
using System.Diagnostics;
using System.Linq;
using System.Text;

namespace HotChocolate
{
    public class SchemaException
        : Exception
    {
        public SchemaException(params SchemaError[] errors)
            : base(CreateErrorMessage(errors))
        {
            Errors = errors;
<<<<<<< HEAD
            Debug.WriteLine(Message);
=======
            PrintErrors(Errors);
>>>>>>> 24cbe64d
        }

        public SchemaException(IEnumerable<SchemaError> errors)
            : base(CreateErrorMessage(errors.ToArray()))
        {
            Errors = errors.ToArray();
<<<<<<< HEAD
            Debug.WriteLine(Message);
=======
            PrintErrors(Errors);
>>>>>>> 24cbe64d
        }

        public IReadOnlyCollection<SchemaError> Errors { get; }

        private static string CreateErrorMessage(
            IReadOnlyCollection<SchemaError> errors)
        {
            if (errors == null || errors.Count == 0)
            {
                return "Unexpected schema exception occured.";
            }

            if (errors.Count == 1)
            {
                return CreateErrorMessage(errors.First());
            }

            var message = new StringBuilder();

            message.AppendLine("Multiple schema errors occured:");
            foreach (SchemaError error in errors)
            {
                message.AppendLine(CreateErrorMessage(error));
            }

            return message.ToString();
        }

        private static string CreateErrorMessage(SchemaError error)
        {
            if (error.Type == null)
            {
                return error.Message;
            }
            else
            {
                return $"{error.Message} - Type: {error.Type.Name}";
            }
        }

        private static void PrintErrors(IReadOnlyCollection<SchemaError> errors)
        {
            Debug.WriteLine("Schema Errors:");
            foreach (SchemaError error in errors)
            {
                if (error.Type == null)
                {
                    Debug.WriteLine(error.Message);
                }
                else
                {
                    Debug.WriteLine(
                        $"{error.Message} - Type: {error.Type.Name}");
                }
            }
        }
    }
}<|MERGE_RESOLUTION|>--- conflicted
+++ resolved
@@ -13,22 +13,14 @@
             : base(CreateErrorMessage(errors))
         {
             Errors = errors;
-<<<<<<< HEAD
             Debug.WriteLine(Message);
-=======
-            PrintErrors(Errors);
->>>>>>> 24cbe64d
         }
 
         public SchemaException(IEnumerable<SchemaError> errors)
             : base(CreateErrorMessage(errors.ToArray()))
         {
             Errors = errors.ToArray();
-<<<<<<< HEAD
             Debug.WriteLine(Message);
-=======
-            PrintErrors(Errors);
->>>>>>> 24cbe64d
         }
 
         public IReadOnlyCollection<SchemaError> Errors { get; }
