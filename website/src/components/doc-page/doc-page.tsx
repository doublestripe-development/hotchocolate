--- conflicted
+++ resolved
@@ -351,21 +351,11 @@
   }
 `;
 
-<<<<<<< HEAD
-interface DocumentationNotesProperties {
-  readonly product: ProductInformation;
-}
-
-const DocumentationNotes: FunctionComponent<DocumentationNotesProperties> = ({
-  product,
-}) => {
-=======
 interface DocumentationNotesProps {
   readonly product: ProductInformation;
 }
 
 const DocumentationNotes: FC<DocumentationNotesProps> = ({ product }) => {
->>>>>>> 4c85246e
   if (product.version === "") {
     return null;
   }
