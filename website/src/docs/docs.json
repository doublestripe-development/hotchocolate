[
  {
    "path": "hotchocolate",
    "title": "Hot Chocolate",
    "description": "Build your own thin GraphQL API layer on top of any resource.",
    "versions": [
      {
        "path": "",
        "title": "v11",
        "items": [
          {
            "path": "index",
            "title": "Introduction"
          },
          {
            "path": "get-started",
            "title": "Get Started"
          },
          {
            "path": "defining-a-schema",
            "title": "Defining a schema",
            "items": [
              {
                "path": "index",
                "title": "Overview"
              },
              {
                "path": "queries",
                "title": "Queries"
              },
              {
                "path": "mutations",
                "title": "Mutations"
              },
              {
                "path": "subscriptions",
                "title": "Subscriptions"
              },
              {
                "path": "object-types",
                "title": "Object Types"
              },
              {
                "path": "scalars",
                "title": "Scalars"
              },
              {
                "path": "arguments",
                "title": "Arguments"
              },
              {
                "path": "input-object-types",
                "title": "Input Object Types"
              },
              {
                "path": "lists",
                "title": "Lists"
              },
              {
                "path": "non-null",
                "title": "Non-Null"
              },
              {
                "path": "enums",
                "title": "Enums"
              },
              {
                "path": "interfaces",
                "title": "Interfaces"
              },
              {
                "path": "unions",
                "title": "Unions"
              },
              {
                "path": "extending-types",
                "title": "Extending Types"
              },
              {
                "path": "directives",
                "title": "Directives"
              },
              {
                "path": "documentation",
                "title": "Documentation"
              },
              {
                "path": "versioning",
                "title": "Versioning"
              }
            ]
          },
          {
            "path": "fetching-data",
            "title": "Fetching data",
            "items": [
              {
                "path": "index",
                "title": "Overview"
              },
              {
                "path": "resolvers",
                "title": "Resolvers"
              },
              {
                "path": "fetching-from-databases",
                "title": "Fetching from Databases"
              },
              {
                "path": "fetching-from-rest",
                "title": "Fetching from REST"
              },
              {
                "path": "dataloader",
                "title": "DataLoader"
              },
              {
                "path": "pagination",
                "title": "Pagination"
              },
              {
                "path": "filtering",
                "title": "Filtering"
              },
              {
                "path": "sorting",
                "title": "Sorting"
              },
              {
                "path": "projections",
                "title": "Projections"
              }
            ]
          },
          {
            "path": "distributed-schema",
            "title": "Distributed Schemas",
            "items": [
              {
                "path": "index",
                "title": "Overview"
              },
              {
                "path": "schema-stitching",
                "title": "Schema Stitching"
              },
              {
                "path": "schema-federations",
                "title": "Schema Federations"
              },
              {
                "path": "schema-configuration",
                "title": "Schema Configuration"
              }
            ]
          },
          {
            "path": "integrations",
            "title": "Integrations",
            "items": [
              {
                "path": "index",
                "title": "Overview"
              },
              {
                "path": "entity-framework",
                "title": "Entity Framework"
              },
              {
                "path": "spatial-data",
                "title": "Spatial Data"
              },
              {
                "path": "mongodb",
                "title": "MongoDB"
              },
              {
                "path": "neo4j",
                "title": "Neo4J Database"
              }
            ]
          },
          {
            "path": "performance",
            "title": "Performance",
            "items": [
              {
                "path": "index",
                "title": "Overview"
              },
              {
                "path": "persisted-queries",
                "title": "Persisted queries"
              },
              {
                "path": "automatic-persisted-queries",
                "title": "Automatic persisted queries"
              }
            ]
          },
          {
            "path": "security",
            "title": "Security",
            "items": [
              {
                "path": "index",
                "title": "Overview"
              },
              {
<<<<<<< HEAD
                "path": "authorization",
                "title": "Authorization"
              },
              {
                "path": "introspection",
                "title": "Introspection"
              },
              {
                "path": "operation-complexity",
                "title": "Operation Complexity"
=======
                "path": "authentication",
                "title": "Authentication"
              },
              {
                "path": "authorization",
                "title": "Authorization"
>>>>>>> 94c331e6
              }
            ]
          },
          {
            "path": "api-reference",
            "title": "API Reference",
            "items": [
              {
                "path": "index",
                "title": "Overview"
              },
              {
                "path": "custom-attributes",
                "title": "Custom Attributes"
              },
              {
                "path": "language",
                "title": "Language"
              },
              {
                "path": "extending-filtering",
                "title": "Extending Filtering"
              },
              {
                "path": "visitors",
                "title": "Visitors"
              },
              {
                "path": "aspnetcore",
                "title": "ASP.NET Core"
              },
              {
                "path": "dependency-injection",
                "title": "Dependency Injection"
              },
              {
                "path": "executable",
                "title": "Executable"
              },
              {
                "path": "apollo-tracing",
                "title": "Apollo Tracing"
              },
              {
                "path": "migrate-from-10-to-11",
                "title": "Migrate from 10.5 to 11.0"
              },
              {
                "path": "migrate-from-11-to-12",
                "title": "Migrate from 11 to 12"
              }
            ]
          }
        ]
      },
      {
        "path": "v10",
        "title": "v10",
        "items": [
          {
            "path": "index",
            "title": "Introduction"
          },
          {
            "path": "code-first",
            "title": "Code-First"
          },
          {
            "path": "schema-first",
            "title": "Schema-First"
          },
          {
            "path": "schema",
            "title": "Schema",
            "items": [
              {
                "path": "index",
                "title": "Schema"
              },
              {
                "path": "object-type",
                "title": "Object Type"
              },
              {
                "path": "interface-type",
                "title": "Interface Type"
              },
              {
                "path": "union-type",
                "title": "Union Type"
              },
              {
                "path": "input-object-type",
                "title": "Input Object Type"
              },
              {
                "path": "enum-type",
                "title": "Enum Type"
              },
              {
                "path": "descriptions",
                "title": "Schema Descriptions"
              },
              {
                "path": "custom-scalar-types",
                "title": "Scalar Type Support"
              },
              {
                "path": "descriptor-attributes",
                "title": "Descriptor Attributes"
              },
              {
                "path": "extending-types",
                "title": "Custom Base Classes"
              },
              {
                "path": "directives",
                "title": "Directives"
              },
              {
                "path": "resolvers",
                "title": "Resolvers"
              },
              {
                "path": "relay",
                "title": "Relay"
              },
              {
                "path": "conventions",
                "title": "Conventions"
              },
              {
                "path": "options",
                "title": "Schema Options"
              }
            ]
          },
          {
            "path": "data-fetching",
            "title": "Data Fetching",
            "items": [
              {
                "path": "index",
                "title": "Data Loaders"
              },
              {
                "path": "pagination",
                "title": "Pagination"
              },
              {
                "path": "filters",
                "title": "Filters"
              }
            ]
          },
          {
            "path": "security",
            "title": "Security",
            "items": [
              {
                "path": "index",
                "title": "Authorization"
              },
              {
                "path": "security",
                "title": "Security"
              }
            ]
          },
          {
            "path": "execution-engine",
            "title": "Execution Engine",
            "items": [
              {
                "path": "index",
                "title": "Middleware"
              },
              {
                "path": "validation-rules",
                "title": "Validation Rules"
              },
              {
                "path": "instrumentation",
                "title": "Instrumentation"
              },
              {
                "path": "apollo-tracing",
                "title": "Apollo Tracing"
              },
              {
                "path": "batching",
                "title": "Batching"
              },
              {
                "path": "persisted-queries",
                "title": "Persisted Queries"
              },
              {
                "path": "custom-context-data",
                "title": "Custom Context Data"
              },
              {
                "path": "subscriptions",
                "title": "Subscriptions"
              },
              {
                "path": "type-conversion",
                "title": "Type Conversion"
              },
              {
                "path": "error-filter",
                "title": "Error Filter"
              },
              {
                "path": "execution-options",
                "title": "Execution Options"
              }
            ]
          },
          {
            "path": "server",
            "title": "Server",
            "items": [
              {
                "path": "index",
                "title": "ASP.NET"
              },
              {
                "path": "dependency-injection",
                "title": "Dependency Injection"
              }
            ]
          },
          {
            "path": "stitching",
            "title": "Schema Stitching"
          },
          {
            "path": "tooling",
            "title": "Tooling"
          },
          {
            "path": "advanced",
            "title": "Advanced",
            "items": [
              {
                "path": "index",
                "title": "Parser"
              },
              {
                "path": "dotnet-cli",
                "title": ".NET CLI"
              }
            ]
          },
          {
            "path": "tutorials",
            "title": "Tutorials",
            "items": [
              {
                "path": "index",
                "title": "Entity Framework"
              }
            ]
          },
          {
            "path": "examples",
            "title": "Examples",
            "items": [
              {
                "path": "index",
                "title": "Star Wars"
              },
              {
                "path": "slack-clone",
                "title": "Slack Clone"
              },
              {
                "path": "other-examples",
                "title": "Other Examples"
              }
            ]
          }
        ]
      }
    ]
  },
  {
    "path": "bananacakepop",
    "title": "Banana Cake Pop",
    "description": "Use this GUI to get deep insights from any GraphQL API.",
    "versions": [
      {
        "path": "",
        "title": "v1",
        "items": [
          {
            "path": "index",
            "title": "Introduction"
          }
        ]
      }
    ]
  },
  {
    "path": "strawberryshake",
    "title": "Strawberry Shake",
    "description": "The only GraphQL client you will every need in the .NET ecosystem.",
    "versions": [
      {
        "path": "",
        "title": "v11",
        "items": [
          {
            "path": "index",
            "title": "Introduction"
          },
          {
            "path": "get-started",
            "title": "Get Started",
            "items": [
              {
                "path": "index",
                "title": "Blazor"
              },
              {
                "path": "xamarin",
                "title": "Xamarin"
              },
              {
                "path": "console",
                "title": "Console"
              }
            ]
          },
          {
            "path": "subscriptions",
            "title": "Subscriptions"
          },
          {
            "path": "tooling",
            "title": "Tooling / CLI"
          },
          {
            "path": "caching",
            "title": "Caching",
            "items": [
              {
                "path": "index",
                "title": "Overview"
              },
              {
                "path": "entities",
                "title": "Entities"
              },
              {
                "path": "invalidation",
                "title": "Invalidation"
              }
            ]
          },
          {
            "path": "performance",
            "title": "Performance",
            "items": [
              {
                "path": "index",
                "title": "Overview"
              },
              {
                "path": "persisted-queries",
                "title": "Persisted Queries"
              },
              {
                "path": "persisted-state",
                "title": "Persisted State"
              }
            ]
          },
          {
            "path": "networking",
            "title": "Networking",
            "items": [
              {
                "path": "index",
                "title": "Protocols"
              },
              {
                "path": "authentication",
                "title": "Authentication"
              }
            ]
          },
          {
            "path": "scalars",
            "title": "Scalars"
          }
        ]
      }
    ]
  },
  {
    "path": "greendonut",
    "title": "Green Donut",
    "description": "Configure data loaders and caching for GraphQL endpoints.",
    "versions": [
      {
        "path": "",
        "title": "v11",
        "items": [
          {
            "path": "index",
            "title": "Introduction"
          }
        ]
      },
      {
        "path": "v10",
        "title": "v10",
        "items": [
          {
            "path": "index",
            "title": "Introduction"
          },
          {
            "path": "installation",
            "title": "Installation"
          },
          {
            "path": "usage",
            "title": "Usage"
          },
          {
            "path": "api",
            "title": "API"
          },
          {
            "path": "advanced-concepts",
            "title": "Advanced Concepts",
            "items": [
              {
                "path": "index",
                "title": "Custom DataLoader"
              },
              {
                "path": "diagnostics",
                "title": "Diagnostic Events"
              }
            ]
          }
        ]
      }
    ]
  }
]<|MERGE_RESOLUTION|>--- conflicted
+++ resolved
@@ -207,7 +207,10 @@
                 "title": "Overview"
               },
               {
-<<<<<<< HEAD
+                "path": "authentication",
+                "title": "Authentication"
+              },
+              {
                 "path": "authorization",
                 "title": "Authorization"
               },
@@ -218,14 +221,6 @@
               {
                 "path": "operation-complexity",
                 "title": "Operation Complexity"
-=======
-                "path": "authentication",
-                "title": "Authentication"
-              },
-              {
-                "path": "authorization",
-                "title": "Authorization"
->>>>>>> 94c331e6
               }
             ]
           },
