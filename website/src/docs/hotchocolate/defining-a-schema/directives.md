---
title: "Directives"
---

Directives provide a way to add metadata for client tools such as code generators and IDEs or alternate a GraphQL server's runtime execution and type validation behavior.

There are two kinds of directives, executable directives to annotate executable parts of GraphQL documents and type-system directives to annotate SDL types.

Typically, any GraphQL server implementation should provide the following directives `@skip`, `@include`, and `@deprecated`. `@skip` and `@include`, for example, are executable directives used in GraphQL documents to exclude or include fields, whereas `@deprecated` is a type-system directive used in SDL types to inform client tools that a particular part such as a field is deprecated.

# Structure

Directives consist of a name and zero or more arguments. `@skip`, for example, has the name **skip** and a mandatory argument named **if**. Also, `@skip` carries a piece of hidden information only examinable in SDL, namely the location, which specifies where a directive is applicable. Let's take a look at the SDL of the `@skip` directive.

```sdl
directive @skip(if: Boolean!) on
    | FIELD
    | FRAGMENT_SPREAD
    | INLINE_FRAGMENT
```

The `directive` keyword in SDL indicates that we're dealing with a directive type declaration. The `@` sign also indicates that this is a directive but more from a usage perspective.

The word `skip` represents the directive's name followed by a pair of parentheses that includes a list of arguments, consisting, in our case, of one argument named `if` of type non-nullable boolean (meaning it is required).

The `on` keyword indicates the location where or at which part a directive is applicable, followed by a list of exact locations separated by pipes `|`. In the case of `@skip`, we can see that we're dealing with an executable directive because this directive is only applicable to fields, fragment-spreads, and inline-fragments.

# Usage

Let's say we have a GraphQL document and want to exclude details under certain circumstances; it would probably look something like this.

```graphql
query me($excludeDetails: Boolean!) {
  me {
    id
    name
    ...Details @skip(if: $excludeDetails)
  }
}

fragment Details on User {
  mobileNumber
  phoneNumber
}
```

With `@skip`, we've successfully altered the GraphQL's runtime execution behavior. If `$excludeDetails` is set to `true`, the execution engine will exclude the fields `mobileNumber` and `phoneNumber`; the response would look like this.

```json
{
  "data": {
    "me": {
      "id": "VXNlcgox",
      "name": "Henry"
    }
  }
}
```

Now that we know how to use directives in GraphQL, let's head over to the next section, which is about one crucial aspect of directives.

## Order Matters

**The order of directives is significant**, because the execution is in **sequential order**, which means one after the other. If we have something like the following example, we can see how directives can affect each other.

```graphql
query me {
  me {
    name @skip(if: true) @include(if: true)
  }
}
```

Since we excluded the field `name` in the first place, `@include` does not affect the field `name` anymore. We then just get an empty `me` object in return.

```json
{
  "data": {
    "me": {}
  }
}
```

> **Note:** We will have a deep dive on directives' order under the [Middleware](#order) section.

Now that we have a basic understanding of what directives are, how they work, and what we can do with them, let's create a custom directive.

# Custom Directives

To create a directive, we need to create a new class that inherits from `DirectiveType` and also to override the `Configure` method.

```csharp
public class MyDirectiveType : DirectiveType
{
    protected override void Configure(IDirectiveTypeDescriptor descriptor)
    {
        descriptor.Name("my");
        descriptor.Location(DirectiveLocation.Field);
    }
}
```

> Note: We can specify multiple locations using a pipe `|`.
> `descriptor.Location(DirectiveLocation.Field | DirectiveLocation.Object);`

We also have to register the directive explicitly.

```csharp
services
    .AddGraphQLServer()
    .AddDirectiveType<MyDirectiveType>();
```

Let's recap! We have registered a new directive named `my` without any arguments and limited the usage to fields only. A GraphQL query request with our new directive could look like this.

```graphql
query foo {
  bar @my
}
```

As of now, our custom directive provides no functionality. We will handle that part in the [Middleware](#middleware) section. But before that, let's talk about repeatable directives and arguments.

## Repeatable

By default, directives are not repeatable, which means directives are unique and can only be applied once at a specific location. For example, if we use the `my` directive twice at the field `bar`, we will encounter a validation error. So the following GraphQL query request results in an error if the directive is not repeatable.

```graphql
query foo {
  bar @my @my
}
```

We can enable repeatability like the following.

```csharp
public class MyDirectiveType : DirectiveType
{
    protected override void Configure(IDirectiveTypeDescriptor descriptor)
    {
        descriptor.Name("my");
        descriptor.Location(DirectiveLocation.Field);
        descriptor.Repeatable();
    }
}
```

This configuration will translate into the following SDL.

```sdl
directive @my repeatable on FIELD
```

## Arguments

A directive can provide additional information through arguments.
They might also come in handy, in combination with repeatable directives, for reusability purposes.

We can add an argument like the following.

```csharp
public class MyDirective
{
    public string Name { get; set; }
}

public class MyDirectiveType : DirectiveType<MyDirective>
{
    protected override void Configure(
        IDirectiveTypeDescriptor<MyDirective> descriptor)
    {
        descriptor.Name("my");
        descriptor.Location(DirectiveLocation.FieldDefinition);

        // The 'Name' property is included as an argument implicitly

        // descriptor
        //     .Argument(f => f.ChangeMe)
        //     .Type<NonNullType<StringType>>()
        //     .Name("differentName");
        // descriptor.Ignore(f => f.IgnoreMe);
    }
}
```

If we prefer to not use a backing POCO (`<T>`) we an also use the `Argument()` method on the `descriptor`.

```csharp
public class MyDirectiveType : DirectiveType
{
    protected override void Configure(IDirectiveTypeDescriptor descriptor)
    {
        descriptor.Name("my");
        descriptor.Location(DirectiveLocation.Field);

        descriptor
            .Argument("name")
            .Type<NonNullType<StringType>>();
    }
}
```

This configuration will translate into the following SDL.

```sdl
directive @my(name: String!) on FIELD
```

## Usage within Types

We could associate the `MyDirectiveType` with an object type like the following.

```csharp
public class FooType : ObjectType
{
    protected override void Configure(IObjectTypeDescriptor descriptor)
    {
        descriptor.Name("Foo");
        descriptor.Directive("my", new ArgumentNode("name", "bar"));
    }
}
```

> Note: For this to work the `MyDirectiveType` directive needs to have the appropriate location within the schema. In this example it would be `DirectiveLocation.Object`.

Referencing directives using their name is not type-safe and could lead to runtime errors, which are avoidable by using our generic variant of the directive type.

Once we have defined our directive using `DirectiveType<T>`, we can pass an instance of the backing POCO (`<T>`) instead of the name of the directive and an `ArgumentNode`.

```csharp
public class FooType : ObjectType
{
    protected override void Configure(IObjectTypeDescriptor descriptor)
    {
        descriptor.Name("Foo");
        descriptor.Directive(new MyDirective { Name = "bar" });
    }
}
```

Since the directive instance that we have added to our type is now a strong .NET type, we don't have to fear changes to the directive structure or name anymore.

## Middleware

<<<<<<< HEAD
What makes directives with Hot Chocolate very useful is the ability to associate a middleware with them. A middleware can alternate the result or even produce the result of a field. A directive middleware is only added to a field middleware pipeline when the directive was annotated to the object definition, the field definition or the field.
=======
What makes directives in Hot Chocolate very useful is the ability to associate a middleware with it. A middleware can alternate the result, or even produce the result, of a field. A directive middleware is only added to a field middleware pipeline when the directive was annotated to the object definition, the field definition or the field.
>>>>>>> 4d8ddbb5

Moreover, if the directive is repeatable the middleware will be added multiple times to the middleware allowing to build a real pipeline with it.

In order to add a middleware to a directive we could declare it with the descriptor as a delegate.

```csharp
public class MyDirectiveType : DirectiveType<MyDirective>
{
    protected override void Configure(
        IDirectiveTypeDescriptor<MyDirective> descriptor)
    {
        descriptor.Name("my");
        descriptor.Location(DirectiveLocation.Object);

        descriptor.Use(next => context =>
        {
            context.Result = "Bar";
            return next.Invoke(context);
        });
    }
}
```

Directives with middleware or executable directives can be put on object types and on their field definitions or on the field selection in a query. Executable directives on an object type will replace the field resolver of every field of the annotated object type.

### Order

In GraphQL the order of directives is significant and with our middleware we use this order to create a resolver pipeline through which the result flows.

The resolver pipeline consists of a sequence of directive delegates, called one after the other.

Each delegate can perform operations before and after the next delegate. A delegate can also decide to not pass a resolver request to the next delegate, which is called short-circuiting the resolver pipeline.
Short-circuiting is often desirable because it avoids unnecessary work.

The order of the middleware pipeline is defined by the order of the directives. Since, executable directives will flow from the object type to its field definitions the directives of the type would be called first in the order that they were annotated.

```sdl
type Query {
  foo: Bar
}

type Bar @a @b {
  baz: String @c @d
}
```

So, the directives in the above example would be called in the following order `a, b, c, d`.

If there were more directives in the query, they would be appended to the directives from the type.

```graphql
{
  foo {
    baz @e @f
  }
}
```

So, now the order would be like the following: `a, b, c, d, e, f`.

Every middleware can execute the original resolver function by calling `ResolveAsync()` on the `IDirectiveContext`.

# Directive Locations

## Type System Directive Locations

The following schema shows where the type system directives can be applied.

To showcase where the locations are, we defined the following directives:

```sdl
# Type system directives
directive @schema on SCHEMA
directive @object on OBJECT
directive @argumentDefinition on ARGUMENT_DEFINITION
directive @fieldDefinition on FIELD_DEFINITION
directive @interface on INTERFACE
directive @union on UNION
directive @enum on ENUM
directive @enumValue on ENUM_VALUE
directive @inputObject on INPUT_OBJECT
directive @inputFieldDefinition on INPUT_FIELD_DEFINITION
directive @scalar on SCALAR
```

The following schema shows how to use the preciously defined directives:
```sdl
schema @schema {
    query: Query
    mutation: Mutation
    subscription: Subscription
}

type Query @object {
    user(id: ID! @argumentDefinition): User @fieldDefinition
    search(by: SearchInput): [SearchResult!]!
}


type User implements HasDescription {
    name: String
    description: String
    userKind: UserKind
}

type Product implements HasDescription {
    description: String
}

interface HasDescription @interface {
    description: String
}

union SearchResult @union = Product | User

enum UserKind @enum {
    Administrator @enumValue
    Moderator
}

input SearchInput @inputObject {
    searchTerm: String @inputFieldDefinition
}

type Mutation {
    createUser(input: CreateUserInput): CreateUserPayload
}

type Subscription {
    onUserChanged(id: ID): UserChangedPayload
}

scalar JSON @scalar
```

## Executable Directive Locations

In this example the server defines the following directives:

```sdl
directive @query on QUERY
directive @field on FIELD
directive @fragmentSpread on FRAGMENT_SPREAD
directive @inlineFragment on INLINE_FRAGMENT
directive @fragmentDefinition on FRAGMENT_DEFINITION
directive @mutation on MUTATION
directive @subscription on SUBSCRIPTION
```

The following request document shows how to use the previously defined directives:

```graphql
query getUsers @query {
  search(by: { searchTerm: "Foo" }) @field {
    ...DescriptionFragment @fragmentSpread
    ... on User @inlineFragment {
      userKind
    }
  }
}

fragment DescriptionFragment on HasDescription @fragmentDefinition {
  description
}

mutation createNewUser @mutation {
  createUser(input: { name: "Ada Lovelace" }) {
    user {
      name
    }
  }
}

subscription subscribeToUser @subscription {
  onUserChanged(id: 1) {
    user {
      name
    }
  }
}
```<|MERGE_RESOLUTION|>--- conflicted
+++ resolved
@@ -242,11 +242,7 @@
 
 ## Middleware
 
-<<<<<<< HEAD
-What makes directives with Hot Chocolate very useful is the ability to associate a middleware with them. A middleware can alternate the result or even produce the result of a field. A directive middleware is only added to a field middleware pipeline when the directive was annotated to the object definition, the field definition or the field.
-=======
 What makes directives in Hot Chocolate very useful is the ability to associate a middleware with it. A middleware can alternate the result, or even produce the result, of a field. A directive middleware is only added to a field middleware pipeline when the directive was annotated to the object definition, the field definition or the field.
->>>>>>> 4d8ddbb5
 
 Moreover, if the directive is repeatable the middleware will be added multiple times to the middleware allowing to build a real pipeline with it.
 
