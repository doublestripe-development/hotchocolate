---
title: "Object Types"
---

import { ExampleTabs } from "../../../components/mdx/example-tabs"

The most important type in a GraphQL schema is the object type. It contains fields that can return simple scalars like `String`, `Int`, or again object types.

```sdl
type Author {
  name: String
}

type Book {
  title: String
  author: Author
}
```

Learn more about object types [here](https://graphql.org/learn/schema/#object-types-and-fields).

# Definition

Object types can be defined like the following.

<ExampleTabs>
<ExampleTabs.Annotation>

In the Annotation-based approach we are essentially just creating regular C# classes.

```csharp
public class Author
{
    public string Name { get; set; }
}
```

</ExampleTabs.Annotation>
<ExampleTabs.Code>

In the Code-first approach we create a new class inheriting from `ObjectType<T>` to map our POCO `Author` to an object type.

```csharp
public class Author
{
    public string Name { get; set; }
}

public class AuthorType : ObjectType<Author>
{
}
```

We can override the `Configure` method to have access to an `IObjectTypeDescriptor` through which we can configure the object type.

```csharp
public class AuthorType : ObjectType<Author>
{
    protected override void Configure(IObjectTypeDescriptor<Author> descriptor)
    {

    }
}
```

The `IObjectTypeDescriptor` gives us the ability to configure the object type. We will cover how to use it in the following chapters.

Since there could be multiple types inheriting from `ObjectType<Author>`, but differing in their name and fields, it is not certain which of these types should be used when we return an `Author` CLR type from one of our resolvers.

**Therefore it's important to note that Code-first object types are not automatically inferred. They need to be explicitly specified or registered.**

We can either [explicitly specify the type on a per-resolver basis](#explicit-types) or we can register the type once globally:

```csharp
public class Startup
{
    public void ConfigureServices(IServiceCollection services)
    {
        services
            .AddGraphQLServer()
            .AddType<AuthorType>();
    }
}
```

With this configuration every `Author` CLR type we return from our resovlers would be assumed to be an `AuthorType`.

Since there could be multiple types inheriting from `ObjectType<Author>`, but differing in their name and fields, it is not certain which of these types should be used when we return an `Author` CLR type from one of our resolvers.

**Therefore it's important to note that Code-first object types are not automatically inferred. They need to be explicitly specified or registered.**

We can either [explicitly specify the type on a per-resolver basis](#explicit-types) or we can register the type once globally:

```csharp
public class Startup
{
    public void ConfigureServices(IServiceCollection services)
    {
        services
            .AddGraphQLServer()
            .AddType<AuthorType>();
    }
}
```

In the above example every `Author` CLR type we return from our resovlers would be assumed to be an `AuthorType`.

We can also create schema object types without a backing POCO.

```csharp
public class AuthorType : ObjectType
{
    protected override void Configure(IObjectTypeDescriptor descriptor)
    {

    }
}
```

Head over [here](#additional-fields) to learn how to add fields to such a type.

</ExampleTabs.Code>
<ExampleTabs.Schema>

```csharp
public class Author
{
    public string Name { get; set; }
}

public class Startup
{
    public void ConfigureServices(IServiceCollection services)
    {
        services
            .AddGraphQLServer()
            .AddDocumentFromString(@"
                type Author {
                  name: String
                }
            ")
            .BindComplexType<Author>();
    }
}
```

</ExampleTabs.Schema>
</ExampleTabs>

# Binding behavior

In the Annotation-based approach all public properties and methods are implicitly mapped to fields on the schema object type. The same is true for `T` of `ObjectType<T>` when using the Code-first approach.

In the Code-first approach we can also enable explicit binding, where we have to opt-in properties and methods we want to include instead of them being implicitly included.

<!-- todo: this should not be covered in each type documentation, rather once in a server configuration section -->

We can configure our preferred binding behavior globally like the following.

```csharp
services
    .AddGraphQLServer()
    .ModifyOptions(options =>
    {
        options.DefaultBindingBehavior = BindingBehavior.Explicit;
    });
```

> ⚠️ Note: This changes the binding behavior for all types, not only object types.

We can also override it on a per type basis:

```csharp
public class BookType : ObjectType<Book>
{
    protected override void Configure(IObjectTypeDescriptor<Book> descriptor)
    {
        descriptor.BindFields(BindingBehavior.Implicit);

        // We could also use the following methods respectively
        // descriptor.BindFieldsExplicitly();
        // descriptor.BindFieldsImplicitly();
    }
}
```

## Ignoring fields

<ExampleTabs>
<ExampleTabs.Annotation>

In the Annotation-based approach we can ignore fields using the `[GraphQLIgnore]` attribute.

```csharp
public class Book
{
    [GraphQLIgnore]
    public string Title { get; set; }

    public Author Author { get; set; }
}
```

</ExampleTabs.Annotation>
<ExampleTabs.Code>

In the Code-first approach we can ignore fields of our POCO using the `Ignore` method on the `IObjectTypeDescriptor`. This is only necessary, if the binding behavior of the object type is implicit.

```csharp
public class BookType : ObjectType<Book>
{
    protected override void Configure(IObjectTypeDescriptor<Book> descriptor)
    {
        descriptor.Ignore(f => f.Title);
    }
}
```

</ExampleTabs.Code>
<ExampleTabs.Schema>

We do not have to ignore fields in the Schema-first approach.

</ExampleTabs.Schema>
</ExampleTabs>

## Including fields

In the Code-first approach we can explicitly include properties of our POCO using the `Field` method on the `IObjectTypeDescriptor`. This is only necessary, if the binding behavior of the object type is explicit.

```csharp
public class BookType : ObjectType<Book>
{
    protected override void Configure(IObjectTypeDescriptor<Book> descriptor)
    {
        descriptor.BindFieldsExplicitly();

<<<<<<< HEAD
        descriptor.Field(f => f.Title);
=======
        descriptor.field(f => f.Title);
>>>>>>> 4c85246e
    }
}
```

# Naming

Unless specified explicitly, Hot Chocolate automatically infers the names of object types and their fields. Per default the name of the class becomes the name of the object type. When using `ObjectType<T>` in Code-first, the name of `T` is chosen as the name for the object type. The names of methods and properties on the respective class are chosen as names of the fields of the object type.

The following conventions are applied when transforming C# method and property names into SDL types and fields:

- **Get prefixes are removed:** The get operation is implied and therefore redundant information.
- **Async postfixes are removed:** The `Async` is an implementation detail and therefore not relevant to the schema.
- **The first letter is lowercased:** This is not part of the specification, but a widely agreed upon standard in the GraphQL world.

If we need to we can override these inferred names.

<ExampleTabs>
<ExampleTabs.Annotation>

The `[GraphQLName]` attribute allows us to specify an explicit name.

```csharp
[GraphQLName("BookAuthor")]
public class Author
{
    [GraphQLName("fullName")]
    public string Name { get; set; }
}
```

</ExampleTabs.Annotation>
<ExampleTabs.Code>

The `Name` method on the `IObjectTypeDescriptor` / `IObjectFieldDescriptor` allows us to specify an explicit name.

```csharp
public class AuthorType : ObjectType<Author>
{
    protected override void Configure(IObjectTypeDescriptor<Author> descriptor)
    {
        descriptor.Name("BookAuthor");

        descriptor
            .Field(f => f.Name)
            .Name("fullName");
    }
}
```

</ExampleTabs.Code>
<ExampleTabs.Schema>

Simply change the names in the schema.

</ExampleTabs.Schema>
</ExampleTabs>

This would produce the following `BookAuthor` schema object type:

```sdl
type BookAuthor {
  fullName: String
}
```

If only one of our clients requires specific names, it is better to use [aliases](https://graphql.org/learn/queries/#aliases) in this client's operations than changing the entire schema.

```graphql
{
  MyUser: user {
    Username: name
  }
}
```

# Explicit types

Hot Chocolate will, most of the time, correctly infer the schema types of our fields. Sometimes we might have to be explicit about it though. For example when we are working with custom scalars or Code-first types in general.

<ExampleTabs>
<ExampleTabs.Annotation>

In the annotation-based approach we can use the `[GraphQLType]` attribute.

```csharp
public class Author
{
    [GraphQLType(typeof(StringType))]
    public string Name { get; set; }
}
```

</ExampleTabs.Annotation>
<ExampleTabs.Code>

In the Code-first approach we can use the `Type<T>` method on the `IObjectFieldDescriptor`.

```csharp
public class AuthorType : ObjectType<Author>
{
    protected override void Configure(IObjectTypeDescriptor<Author> descriptor)
    {
        descriptor
            .Field(f => f.Name)
            .Type<StringType>();
    }
}
```

</ExampleTabs.Code>
<ExampleTabs.Schema>

Simply change the field type in the schema.

</ExampleTabs.Schema>
</ExampleTabs>

# Additional fields

We can add additional (dynamic) fields to our schema types, without adding new properties to our backing class.

<ExampleTabs>
<ExampleTabs.Annotation>

```csharp
public class Author
{
    public string Name { get; set; }

    public DateTime AdditionalField()
    {
        // Omitted code for brevity
    }
}
```

</ExampleTabs.Annotation>
<ExampleTabs.Code>

In the Code-first approach we can use the `Resolve` method on the `IObjectFieldDescriptor`.

```csharp
public class AuthorType : ObjectType<Author>
{
    protected override void Configure(IObjectTypeDescriptor<Author> descriptor)
    {
        descriptor
            .Field("AdditionalField")
            .Resolve(context =>
            {
                // Omitted code for brevity
            })
    }
}
```

</ExampleTabs.Code>
<ExampleTabs.Schema>

```csharp
public class Author
{
    public string Name { get; set; }
}

public class Startup
{
    public void ConfigureServices(IServiceCollection services)
    {
        services
            .AddGraphQLServer()
            .AddDocumentFromString(@"
                type Author {
                  name: String
                  additionalField: DateTime!
                }
            ")
            .BindComplexType<Author>()
            .AddResolver("Author", "additionalField", (context) =>
            {
                // Omitted code for brevity
            });
    }
}
```

</ExampleTabs.Schema>
</ExampleTabs>

What we have just created is a resolver. Hot Chocolate automatically creates resolvers for our properties, but we can also define them ourselves.

[Learn more about resolvers](/docs/hotchocolate/fetching-data/resolvers)

# Generics

> Note: Read about [interfaces](/docs/hotchocolate/defining-a-schema/interfaces) and [unions](/docs/hotchocolate/defining-a-schema/unions) before resorting to generic object types.

In the Code-first approach we can define generic object types.

```csharp
public class Response
{
    public string Status { get; set; }

    public object Payload { get; set; }
}

public class ResponseType<T> : ObjectType<Response>
    where T : class, IOutputType
{
    protected override void Configure(
        IObjectTypeDescriptor<Response> descriptor)
    {
        descriptor.Field(f => f.Status);

        descriptor
            .Field(f => f.Payload)
            .Type<T>();
    }
}

public class Query
{
    public Response GetResponse()
    {
        return new Response
        {
            Status = "OK",
            Payload = 123
        };
    }
}

public class QueryType : ObjectType<Query>
{
    protected override void Configure(IObjectTypeDescriptor<Query> descriptor)
    {
        descriptor
            .Field(f => f.GetResponse())
            .Type<ResponseType<IntType>>();
    }
}
```

This will produce the following schema types.

```sdl
type Query {
  response: Response
}

type Response {
  status: String!
  payload: Int
}
```

We have used an `object` as the generic field above, but we can also make `Response` generic and add another generic parameter to the `ResponseType`.

```csharp
public class Response<T>
{
    public string Status { get; set; }

    public T Payload { get; set; }
}

public class ResponseType<TSchemaType, TRuntimeType>
    : ObjectType<Response<TRuntimeType>>
    where TSchemaType : class, IOutputType
{
    protected override void Configure(
        IObjectTypeDescriptor<Response<TRuntimeType>> descriptor)
    {
        descriptor.Field(f => f.Status);

        descriptor
            .Field(f => f.Payload)
            .Type<TSchemaType>();
    }
}
```

## Naming

If we were to use the above type with two different generic arguments, we would get an error, since both `ResponseType` have the same name.

We can change the name of our generic object type depending on the used generic type.

```csharp
public class ResponseType<T> : ObjectType<Response>
    where T : class, IOutputType
{
    protected override void Configure(
        IObjectTypeDescriptor<Response> descriptor)
    {
        descriptor
            .Name(dependency => dependency.Name + "Response")
            .DependsOn<T>();

        descriptor.Field(f => f.Status);

        descriptor
            .Field(f => f.Payload)
            .Type<T>();
    }
}
```<|MERGE_RESOLUTION|>--- conflicted
+++ resolved
@@ -235,11 +235,7 @@
     {
         descriptor.BindFieldsExplicitly();
 
-<<<<<<< HEAD
         descriptor.Field(f => f.Title);
-=======
-        descriptor.field(f => f.Title);
->>>>>>> 4c85246e
     }
 }
 ```
