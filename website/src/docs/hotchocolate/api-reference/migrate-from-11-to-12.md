---
title: Migrate from Hot Chocolate GraphQL server 11 to 12
---

This guide will walk you through the manual migration steps to get your Hot Chocolate GraphQL server to version 12.

# Scalars

We changed some defaults around scalars. These new defaults can break your existing schema but are, in general, better for newcomers and align better with the overall GraphQL ecosystem. Of course, you can naturally opt out of these new defaults to preserve your current schema's integrity.

## UUID

We changed the name of the UUID scalar from `Uuid` to `UUID`. To maintain the old name, register the type manually like the following:

```csharp
services
    .AddGraphQLServer()
    .AddType(() => new UuidType("Uuid"));
```

Further, we changed the default serialization of UUID values from format `N` (`nnnnnnnnnnnnnnnnnnnnnnnnnnnnnnnn`) to format `D` (`nnnnnnnn-nnnn-nnnn-nnnn-nnnnnnnnnnnn`). While the format `N` saved a few payload characters, new users, in general, often had issues with that format and some other tooling. New users will now, by default, have a better experience when using non-ChilliCream tooling.

To preserve the old format, you can directly provide the format in the scalar.

```csharp
services
    .AddGraphQLServer()
    .AddType(() => new UuidType(defaultFormat: 'N'));
```

In order to fully preserve version 11 behavior do:

```csharp
services
    .AddGraphQLServer()
    .AddType(() => new UuidType("Uuid", defaultFormat: 'N'));
```

## URL

We changed the name of the URL scalar from `Url` to `URL`. To maintain the old name, register the type manually like the following:

```csharp
services
    .AddGraphQLServer()
    .AddType(() => new UrlType("Url"));
```

<<<<<<< HEAD
# Relay

## Configuration

Previously the configuration of the Relay integration was focused around the `EnableRelaySupport()` method. It allowed you to enable Global Object Identification and automatically adding a query field to mutation payloads.

The problem is that `EnableRelaySupport()` always enables the Global Object Identification feature. This is not obviously implied by the name and also prevents you from using the other feature in isolation.

Therefore we introduced two separate APIs to give you more explicit control over which parts of the Relay integration you want to enable.

### Global Object Identification

**OLD**

```csharp
services
    .AddGraphQLServer()
    .EnableRelaySupport();
```

**NEW**

```csharp
services
    .AddGraphQLServer()
    .AddGlobalObjectIdentification();
```

### Query field in Mutation payloads

**OLD**
=======
# Pagination

## ConnectionType

We have changed the way we infer the name for the connection type when using cursor-based pagination. By default, the connection name is now inferred from the field name instead of the type name.

```SDL
type Person {
  friends: [Person]
}
```

In version 11, we would have created a connection named `PersonConnection`.

```SDL
type Person {
  friends(first: Int, last: Int, after: String, before: String): PersonConnection
}
```

In version 12, we now will infer the connection name as `FriendsConnection`.

```SDL
type Person {
  friends(first: Int, last: Int, after: String, before: String): FriendsConnection
}
```

To keep your schema stable when you migrate, you can switch the behavior back to how you did in version 11.
>>>>>>> 63cba141

```csharp
services
    .AddGraphQLServer()
<<<<<<< HEAD
    .EnableRelaySupport(new RelayOptions
    {
        AddQueryFieldToMutationPayloads = true,
        QueryFieldName = "rootQuery",
        MutationPayloadPredicate = type => type.Name.Value.EndsWith("Result")
    });
```

**NEW**

```csharp
sevices
    .AddGraphQL()
    .AddQueryFieldToMutationPayloads(options =>
    {
        options.QueryFieldName = "rootQuery";
        options.MutationPayloadPredicate =
            type => type.Name.Value.EndsWith("Result");
    });
```

If you just want to enable the feature without further configuration, you can omit the `options =>` action.

> ⚠️ Note: Since `EnableRelaySupport()` previously always implied the usage of Global Object Identification, you might have to enable Global Object Identification separately as well.

## ID

We renamed the `ID` attribute and extension methods to `GlobalId`, in order to more accurately reflect their connection to the Global Object Identification feature.

**OLD**

```csharp
[ID]
public string Id { get; set; }
```

```csharp
descriptor.Field(f => f.Id).ID();
```

**NEW**

```csharp
[GlobalId]
public string Id { get; set; }
```

```csharp
descriptor.Field(f => f.Id).GlobalId();
=======
    .SetPagingOptions(new PagingOptions{ InferConnectionNameFromField = false })
    ...
```

Moreover, you now can explicitly define the connection name per field.

```csharp
public class Person
{
    [UsePaging(ConnectionName = "Persons")]
    public IQueryable<Person> GetFriends() => ...
}
```

## MongoDB Paging

In version 11 we had the `UseMongoDbPagingAttribute` and the `UseMongoDbOffsetPagingAttribute`, which we removed with version 11. In version 12 you now can use the standard attributes `UsePagingAttribute` and `UseOffsetPagingAttribute`.

To use these attributes with mongo, you need to register the mongo paging provider with your GraphQL configuration:

```csharp
services
    .AddGraphQLServer()
    .AddMongoDbPagingProviders()
    ...
```

# Records

With version 11, we added support for records and added the ability to infer attributes from parameters. This, in the end, leads to more errors than benefits. With version 12, we removed this feature. Use the official' property' keyword to write records in C# short-hand syntax when annotating properties.

```csharp
public record Foo([property: ID] string Id);
>>>>>>> 63cba141
```<|MERGE_RESOLUTION|>--- conflicted
+++ resolved
@@ -46,39 +46,6 @@
     .AddType(() => new UrlType("Url"));
 ```
 
-<<<<<<< HEAD
-# Relay
-
-## Configuration
-
-Previously the configuration of the Relay integration was focused around the `EnableRelaySupport()` method. It allowed you to enable Global Object Identification and automatically adding a query field to mutation payloads.
-
-The problem is that `EnableRelaySupport()` always enables the Global Object Identification feature. This is not obviously implied by the name and also prevents you from using the other feature in isolation.
-
-Therefore we introduced two separate APIs to give you more explicit control over which parts of the Relay integration you want to enable.
-
-### Global Object Identification
-
-**OLD**
-
-```csharp
-services
-    .AddGraphQLServer()
-    .EnableRelaySupport();
-```
-
-**NEW**
-
-```csharp
-services
-    .AddGraphQLServer()
-    .AddGlobalObjectIdentification();
-```
-
-### Query field in Mutation payloads
-
-**OLD**
-=======
 # Pagination
 
 ## ConnectionType
@@ -108,12 +75,80 @@
 ```
 
 To keep your schema stable when you migrate, you can switch the behavior back to how you did in version 11.
->>>>>>> 63cba141
-
-```csharp
-services
-    .AddGraphQLServer()
-<<<<<<< HEAD
+
+```csharp
+services
+    .AddGraphQLServer()
+    .SetPagingOptions(new PagingOptions{ InferConnectionNameFromField = false })
+    ...
+```
+
+Moreover, you now can explicitly define the connection name per field.
+
+```csharp
+public class Person
+{
+    [UsePaging(ConnectionName = "Persons")]
+    public IQueryable<Person> GetFriends() => ...
+}
+```
+
+## MongoDB Paging
+
+In version 11 we had the `UseMongoDbPagingAttribute` and the `UseMongoDbOffsetPagingAttribute`, which we removed with version 11. In version 12 you now can use the standard attributes `UsePagingAttribute` and `UseOffsetPagingAttribute`.
+
+To use these attributes with mongo, you need to register the mongo paging provider with your GraphQL configuration:
+
+```csharp
+services
+    .AddGraphQLServer()
+    .AddMongoDbPagingProviders()
+    ...
+```
+
+# Records
+
+With version 11, we added support for records and added the ability to infer attributes from parameters. This, in the end, leads to more errors than benefits. With version 12, we removed this feature. Use the official' property' keyword to write records in C# short-hand syntax when annotating properties.
+
+```csharp
+public record Foo([property: ID] string Id);
+```
+
+# Relay
+
+## Configuration
+
+Previously the configuration of the Relay integration was focused around the `EnableRelaySupport()` method. It allowed you to enable Global Object Identification and automatically adding a query field to mutation payloads.
+
+The problem is that `EnableRelaySupport()` always enables the Global Object Identification feature. This is not obviously implied by the name and also prevents you from using the other feature in isolation.
+
+Therefore we introduced two separate APIs to give you more explicit control over which parts of the Relay integration you want to enable.
+
+### Global Object Identification
+
+**OLD**
+
+```csharp
+services
+    .AddGraphQLServer()
+    .EnableRelaySupport();
+```
+
+**NEW**
+
+```csharp
+services
+    .AddGraphQLServer()
+    .AddGlobalObjectIdentification();
+```
+
+### Query field in Mutation payloads
+
+**OLD**
+
+```csharp
+services
+    .AddGraphQLServer()
     .EnableRelaySupport(new RelayOptions
     {
         AddQueryFieldToMutationPayloads = true,
@@ -163,39 +198,4 @@
 
 ```csharp
 descriptor.Field(f => f.Id).GlobalId();
-=======
-    .SetPagingOptions(new PagingOptions{ InferConnectionNameFromField = false })
-    ...
-```
-
-Moreover, you now can explicitly define the connection name per field.
-
-```csharp
-public class Person
-{
-    [UsePaging(ConnectionName = "Persons")]
-    public IQueryable<Person> GetFriends() => ...
-}
-```
-
-## MongoDB Paging
-
-In version 11 we had the `UseMongoDbPagingAttribute` and the `UseMongoDbOffsetPagingAttribute`, which we removed with version 11. In version 12 you now can use the standard attributes `UsePagingAttribute` and `UseOffsetPagingAttribute`.
-
-To use these attributes with mongo, you need to register the mongo paging provider with your GraphQL configuration:
-
-```csharp
-services
-    .AddGraphQLServer()
-    .AddMongoDbPagingProviders()
-    ...
-```
-
-# Records
-
-With version 11, we added support for records and added the ability to infer attributes from parameters. This, in the end, leads to more errors than benefits. With version 12, we removed this feature. Use the official' property' keyword to write records in C# short-hand syntax when annotating properties.
-
-```csharp
-public record Foo([property: ID] string Id);
->>>>>>> 63cba141
 ```