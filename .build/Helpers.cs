--- conflicted
+++ resolved
@@ -11,11 +11,7 @@
     public static readonly string[] Directories =
     {
         "GreenDonut",
-<<<<<<< HEAD
-        // Path.Combine("HotChocolate", "ApolloFederation"),
         Path.Combine("HotChocolate", "Analyzers"),
-=======
->>>>>>> 055d0c95
         Path.Combine("HotChocolate", "AspNetCore"),
         Path.Combine("HotChocolate", "Core"),
         Path.Combine("HotChocolate", "Language"),
